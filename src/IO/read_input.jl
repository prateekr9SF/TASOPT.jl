--- conflicted
+++ resolved
@@ -302,17 +302,7 @@
     fuselage.layout.cross_section.bubble_lower_downward_shift = Distance(readgeom("dRadius"))
     # fuselage.layout.cross_section.bubble_center_y_offset = Distance(readgeom("y_offset"))
     fuselage.layout.floor_depth = Distance(readgeom("floor_depth"))
-<<<<<<< HEAD
-    fuselage.layout.n_webs = Int(readgeom("Nwebs"))
-    if fuselage.layout.n_webs > 0 && fuselage.layout.bubble_center_y_offset == 0.0
-        @warn "Number of bubble webs provided is '$(fuselage.layout.n_webs)' but "*
-        "y-offset of bubble set to 0.0. "*
-        "Assuming this is a single bubble design and setting Nweb = 0"
-        fuselage.layout.n_webs = 0
-    end
-=======
     # fuselage.layout.cross_section.n_webs = readgeom("Nwebs")
->>>>>>> d40f5f4b
     fuselage.layout.nose_radius = readgeom("a_nose")
     fuselage.layout.tail_radius = readgeom("b_tail")
     fuselage.layout.tailcone_taper_ratio = readgeom("tailcone_taper")
