--- conflicted
+++ resolved
@@ -327,7 +327,12 @@
             V = sqrt(2.0 * BW * cosg / (ρ * S * CL))
             Mach = V / Vsound
 
-<<<<<<< HEAD
+            para[iaMach, ip] = Mach
+            para[iaReunit, ip] = V * ρ / μ
+
+            pare[ieu0, ip] = V
+            pare[ieM0, ip] = Mach
+
                   # Set pitch trim by adjusting CLh
                   Wf = W - Wzero
                   rfuel = Wf / parg[igWfuel]
@@ -341,35 +346,10 @@
                   end
                   cdsum!(parg, view(para, :, ip), view(pare, :, ip), wing, htail, vtail, icdfun)
 
-                  icall = 1
-                  icool = 1
-
-                  ichoke5, ichoke7 = tfcalc!(pari, parg, view(para, :, ip), view(pare, :, ip), wing, ip, icall, icool, initeng)
-=======
-            para[iaMach, ip] = Mach
-            para[iaReunit, ip] = V * ρ / μ
-
-            pare[ieu0, ip] = V
-            pare[ieM0, ip] = Mach
->>>>>>> 3b2cdac9
-
-            # Set pitch trim by adjusting CLh
-            Wf = W - Wzero
-            rfuel = Wf / parg[igWfuel]
-            itrim = 1
-            balance(pari, parg, view(para, :, ip), fuse, rfuel, rpay, ξpay, itrim)
-
-            if (ip == ipclimb1)
-                  icdfun = 0 #use explicitly specified wing cdf, cdp
-            else
-                  icdfun = 1 #use airfoil database
-            end
-            cdsum!(pari, parg, view(para, :, ip), view(pare, :, ip), icdfun)
-
             icall = 1
             icool = 1
 
-            ichoke5, ichoke7 = tfcalc!(pari, parg, view(para, :, ip), view(pare, :, ip), ip, icall, icool, initeng)
+                  ichoke5, ichoke7 = tfcalc!(pari, parg, view(para, :, ip), view(pare, :, ip), wing, ip, icall, icool, initeng)
 
             Ftotal = pare[ieFe, ip] * parg[igneng]
             TSFC = pare[ieTSFC, ip]
