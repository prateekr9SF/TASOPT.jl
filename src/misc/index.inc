
#---- indices for integer variables and flags
      iifuel   =  1  # index specifying the fuel (see gasfun.f)    0 = JetA 1 = LH2      
      iifwcen  =  2  # 0 = no fuel in center box  1 = fuel in center box
      iiwplan  =  3  # 0 = bare wing 1 = cantilever with engine 2 = strut braced
      iiengloc =  4  # 1 = engines on wing 2 = engines on fuselage "Options.engine_location"  
      iiengwgt =  5  # 1 = basic tech eng. weight 2 = advanced tech eng. weight 
      iiBLIc   =  6  # 0 = core in clean flow 1 = core ingests KE defect   
      iifclose =  7  # 0 = fuse tapers to point 1 = tapers to edge 
      iiHTsize =  8  # 1 = set Sh via Vh 2 = set Sh via CLh at forward CG trim
      iiVTsize =  9  # 1 = set Sv via Vv 2 = set Sv via CLv at engine-out trim
      iixwmove = 10  # 0 = wing centroid fixed 1 = move wing to balance
      iifwing  = 11  # 0 = no fuel in wing (for LH2) 1 = fuel in wing
      iicalcCMVf = 12
      iiengtype  = 13  # 0 = Turboelectric engine; 1 = Turbofan engine; "prop_sys_arch"
      iiopt      = 14  # 0 = run sizing loop only; 1 = run optimization procedure "optimize"
      iiaircraftclass = 15 # 737 = 737 size aircraft; 777 = 777 size aircraft
      iinftanks = 16 # number of fuel tanks in fuselage
      iiengmodel = 17 #engine model 
      iidoubledeck = 18 #double decker flag
      iitotal    = 18

#---- indices for missions to be examined 
#-      (different Ranges Payloads ...)
      imwOpt     =  1 
      imRange    =  2
      imWpay     =  3 
      imWperpax  =  4
      imaltTO    =  5
      imT0TO     =  6
      imWTO      =  7
      imWfuel    =  8
      imPFEI     =  9
      imV1       = 10
      imV2       = 11
      imtTO      = 12
      imFTO      = 13
      iml1       = 14
      imlTO      = 15
      imlBF      = 16
      imlCB      = 17
      imgamVTO   = 18
      imgamVBF   = 19
      imgamVCB   = 20
      imgamVDE1  = 21
      imgamVDEn  = 22
      imthCB     = 23
      imxCB      = 24
      imzCB      = 25
      imxFO      = 26
      imzFO      = 27
      imdBSL     = 28
      imdBCB     = 29
      imdBFO     = 30
      imfexcdw   = 31
      imfexcdt   = 32
      imfexcdf   = 33
      imDeltaTatm= 34
      imLHVfuel  = 35
      imtotal    = 35

#---- indices for geometry (airframe) variables and other sizing variables
      const igFOpt     =   1
      const igPFEI     =   2
      const igRange    =   3
      const igWMTO     =   4
      const igWpay     =   5
### Good Riddance ###
      const igWfuel    =   6
      const igWfmax    =   7
      const igrWfmax   =   8
### Good Riddance ###
### Good Riddance ###
### Good Riddance ###
### Good Riddance ###
### Good Riddance ###
### Good Riddance ###
### Good Riddance ###
### Good Riddance ###
      const igWweb     =  9
      const igWcap     =  10
      const igWwing    =  11
      const igWebare   =  12
      const igWnace    =  13
      const igWeng     =  14
      const igWhtail   =  15
      const igWvtail   =  16
      const igWstrut   =  17
### Good Riddance ###
      const igdxWfuel  =  18
      const igdxWwing  =  19
      const igdxWstrut =  20
      const igdxWhtail =  21
      const igdxWvtail =  22
      const igWinn     =  23
      const igWout     =  24
      const igdyWinn   =  25
      const igdyWout   =  26
      const igxCGfwd   =  27
      const igxCGaft   =  28
      const igfreserve =  29
### Good Riddance ###
### Good Riddance ###
      const igfeadd    =  30
      const igfpylon   =  31
### Good Riddance ###
      const igfflap    =  32
      const igfslat    =  33
      const igfaile    =  34
      const igflete    =  35
      const igfribs    =  36
      const igfspoi    =  37
      const igfwatt    =  38
      const igfhadd    =  39
      const igfvadd    =  40
### Good Riddance ###
### Good Riddance ###
      const igflgnose  =  41
      const igflgmain  =  42
### Good Riddance ###
### Good Riddance ###
### Good Riddance ###
### Good Riddance ###
### Good Riddance ###
### Good Riddance ###
      const igNlift    =  43
      const igNland    =  44
      const igVne      =  45
      const igneng     =  46
      const igGearf    =  47
      const igfTt4CL1  =  48
      const igfTt4CLn  =  49
      const igHTRf     =  50
      const igHTRlc    =  51
      const igHTRhc    =  52
      const igrSnace   =  53
      const igrVnace   =  54
      const igrVstrut  =  55
      const igfSnace   =  56
      const igpcabin   =  57
      const igdeltap   =  58
### Good Riddance ###
### Good Riddance ###
### Good Riddance ###
### Good Riddance ###
### Good Riddance ###
### Good Riddance ###
### Good Riddance ###
### Good Riddance ###
### Good Riddance ###
### Good Riddance ###
### Good Riddance ###
      const igxhtail   =  59 
      const igxvtail   =  60
      const igxeng     =  61     
      const igxwing    =  62
      const igxwbox    =  63
      const igxhbox    =  64
      const igxvbox    =  65
### Good Riddance ###
### Good Riddance ###
### Good Riddance ###
      const igxlgnose  = 66
      const igdxlgmain = 67
      const igyeng     = 68
      const igzwing    = 69
      const igzhtail   = 70
### Good Riddance ###
### Good Riddance ###
### Good Riddance ###
### Good Riddance ###
### Good Riddance ###
### Good Riddance ###
      const igcabVol   = 71
      const igcosLs    = 72
      const igSstrut   = 73
      const igrpayfwd  = 74
      const igrpayaft  = 75
      const igxNP      = 76
      const igCMVf1    = 77
      const igCLMf0    = 78
      const igdepsda   = 79
      const igdCLnda   = 80
      const igdCLhdCL  = 81
      const igdCLndCL  = 82
      const igCLhspec  = 83
      const igCLhCGfwd = 84
      const igCLveout  = 85
      const igCLhmax   = 86
      const igCLvmax   = 87
      const igfCDhcen  = 88
      const igSMmin    = 89
      const igrMh      = 90
      const igrMv      = 91
      const igXaxis    = 92
      const igwbox     = 93
      const ighboxo    = 94
      const ighboxs    = 95
      const igrh       = 96
      const igwboxh    = 97
      const ighboxh    = 98
      const igrhh      = 99
      const igwboxv    = 100
      const ighboxv    = 101
      const igrhv      = 102
      const igsigfac   = 103
### Good Riddance ###
### Good Riddance ###
      const igsigcap   = 104
      const igtauweb   = 105
      const igsigstrut = 106
### Good Riddance ###
      const igEcap     = 107
      const igEstrut   = 108
### Good Riddance ###
### Good Riddance ###
      const igrhocap   = 109
      const igrhoweb   = 110
      const igrhostrut = 111
      const igrhofuel  = 112
      const igrcls     = 113
      const igrclt     = 114
      const igCLhNrat  = 115
      const igSomax    = 116
      const igMomax    = 117
      const igSsmax    = 118
      const igMsmax    = 119
      const igtbcapo   = 120
      const igtbwebo   = 121
      const igtbcaps   = 122
      const igtbwebs   = 123
      const igtbcaph   = 124
      const igtbwebh   = 125
      const igtbcapv   = 126
      const igtbwebv   = 127
      const igEIco     = 128
      const igEIno     = 129
      const igGJo      = 130
      const igEIcs     = 131
      const igEIns     = 132
      const igGJs      = 133
      const igEIch     = 134
      const igEInh     = 135
      const igGJh      = 136
      const igEIcv     = 137
      const igEInv     = 138
      const igGJv      = 139
### Good Riddance ###
### Good Riddance ###
### Good Riddance ###
### Good Riddance ###
### Good Riddance ###
### Good Riddance ###
### Good Riddance ###
### Good Riddance ###
### Good Riddance ###
### Good Riddance ###
      const igfLo      = 140
      const igfLt      = 141
      const igfLn      = 142
      const igcma      = 143
      const igAR       = 144
      const igS        = 145
      const igb        = 146
      const igbo       = 147
      const igbs       = 148
      const igetas     = 149
      const iglambdat  = 150
      const iglambdas  = 151
      const igco       = 152
      const igsweep    = 153
      const igVh       = 154
      const igARh      = 155
      const igSh       = 156
      const igbh       = 157
      const igboh      = 158
      const iglambdah  = 159
      const igcoh      = 160
      const igsweeph   = 161
      const igVv       = 162
      const igARv      = 163
      const igSv       = 164
      const igbv       = 165
      const igbov      = 166
      const iglambdav  = 167
      const igcov      = 168
      const igsweepv   = 169
      const ignvtail   = 170
      const igzs       = 171
      const ighstrut   = 172
      const igAstrut   = 173
      const igcstrut   = 174
      const igfBLIw    = 175
      const igfBLIf    = 176
      const igdfan     = 177
      const igdlcomp   = 178
      const igdhcomp   = 179
      const iglnace    = 180
      const igA5       = 181
      const igA7       = 182
      const igTmetal   = 183
      const igcdefan   = 184
      const igCDgear   = 185
      const igCDspoil  = 186
      const igmuroll   = 187
      const igmubrake  = 188
      const ighobst    = 189
      const iglBFmax   = 190
      const igbmax     = 191
      const iggtocmin  = 192
      const igdBSLmax  = 193
      const igdBCBmax  = 194
      const igmofWpay  = 195
      const igmofWMTO  = 196
      const igPofWpay  = 197
      const igPofWMTO  = 198

      # Adding indices to store TE weights and locations
      const igWtshaft  = 199
      const igWgen     = 200
      const igWinv     = 201
      const igWmot     = 202
      const igWfan     = 203
      const igWftank   = 204

      const igxtshaft  = 205
      const igxgen     = 206
      const igxinv     = 207
      const igxmot     = 208
      const igxfan     = 209
      const igxftank   = 210
      
      const igxcables  = 211
      const igWcables  = 212

      const igxcat     = 213
      const igWcat     = 214

      const igWtesys   = 215
      const igxWtesys  = 216

      const iglftank   = 217
      const igWinsftank= 218
      const igxWftank  = 219
      
      const igRftank   = 220
      const igWc3des   = 221

      const igdaftfan  = 222
      const iglnaceaft = 223
### Good Riddance ###
      const igneout    = 224
      const igyeout    = 225
      const igyeinn    = 226
      const iglftankin = 227 #lftank input
      const igLHVfuel  = 228
      const igWfburn   = 229

      const igWaftfan  = 230
      const igWfanGB   = 231
      const igWaftfanGB   = 232
      const igWrect    = 233
      const igWtms     = 234

      const igfanPCT   = 235

      const iggamVtarget = 236

      const igWpaymax    = 237

      const ig_YC = 238
      const ig_YH = 239
      const ig_YO = 240
      const ig_YN = 241
      const ig_MW = 242
      const ighfuel      = 243
      const igTfuel      = 244

      const igxftankaft  = 245
      const igdxcabin    = 246
      const igdxeng2wbox = 247

      const igxWfuel = 248

      const igseatpitch = 249
      const igseatwidth = 250
      const igaislehalfwidth = 251
      const igfloordist = 252

<<<<<<< HEAD
      const igWfvent = 310
      const igdHXmax = 311
      const igHXaddmassfrac = 312
      const igWHXs = 313

      const igtotal    = 313
=======
      const igWfvent = 253

      const igtotal    = 253
>>>>>>> 17d2e5b8

# indices for turbo-electric systems - really just the electrical machines
      const ite_ratSM   = 1
      const ite_ratAg   = 2
      const ite_ratM    = 3
      const ite_ratSp   = 4
      const ite_ratW    = 5
      const ite_ratShft = 6
      const ite_z       = 7
      const ite_kServ   = 8
      const ite_ratSd   = 9
      const ite_kpf     = 10
      const ite_wSd     = 11
      const ite_Nshrt   = 12
      const ite_hRS     = 13
      const ite_Tarm    = 14
      const ite_kst     = 15
      const ite_p        = 16
      const ite_Br       = 17
      const ite_BSat     = 18
      const ite_mu0      = 19
      const ite_rhoMag   = 20
      const ite_rhoCu    = 21
      const ite_rhoFe    = 22
      const ite_rhoSteel = 23
      const ite_tauMax   = 24
      const ite_sigCu    = 25
      const ite_thetaCu  = 26
      const ite_psi      = 27
      const ite_pb0      = 28
      const ite_Bb0      = 29
      const ite_fb0      = 30
      const ite_epsb     = 31   
      const ite_epsf     = 32 
      const ite_lambda   = 33
      const ite_kw       = 34
      const ite_ks       = 35
      const ite_BAg      = 36
      const ite_rRoti    = 37
      const ite_hM       = 38
      const ite_lRot     = 39
      const ite_hAg      = 40
      const ite_areaArm  = 41
      const ite_Bsbi     = 42
      const ite_Bt       = 43
      const ite_mSBI     = 44
      const ite_mTeeth   = 45
      const ite_lArm     = 46
      const ite_NSz      = 47
      const ite_Wpmsm    = 48
      const ite_k1       = 49  # k1, k2, k3 are inverter constants for efficiency calcs
      const ite_k2       = 50
      const ite_k3       = 51
      const ite_Pinvdes  = 52  # Stores design inverter power
      const ite_SPdes    = 53  # Specific power at design
      const ite_effdes   = 54  

      const ite_total    = 54


# indices for powertrain
      const ipt_nfan    = 1
      const ipt_ngen    = 2
      const ipt_nTshaft = 3

      const ipt_pifan   = 4
      const ipt_piLPC   = 5
      const ipt_piHPC   = 6

      const ipt_ARgen       = 7
      const ipt_sigAgGen    = 8
      const ipt_ratSplitGen = 9

      const ipt_ARmot       = 10
      const ipt_sigAgMot    = 11
      const ipt_ratSplitMot = 12
      
      const ipt_Tt41     = 13

      const ipt_cpsi    = 14
      const ipt_wcat    = 15
      const ipt_lcat    = 16
      const ipt_deNOx   = 17

      const ipt_Wfan     = 18
      const ipt_Wmot     = 19
      const ipt_Winv     = 20
      const ipt_Wcables  = 21
      const ipt_Wgen     = 22
      const ipt_Wtshaft  = 23
      const ipt_Wnacelle = 24
      const ipt_Wcatalyst= 25
      const ipt_Wpttotal = 26
      
      const ipt_NdesGen  = 27
      const ipt_NdesFan  = 28
      const ipt_NdesMot  = 29
      
      const ipt_fb0      = 30
      const ipt_epsb     = 31   
      const ipt_epsf     = 32 
      const ipt_lambda   = 33
      const ipt_kw       = 34
      const ipt_ks       = 35
      const ipt_BAg      = 36
      const ipt_rRoti    = 37
      const ipt_hM       = 38
      const ipt_lRot     = 39
      const ipt_hAg      = 40
      const ipt_areaArm  = 41
      const ipt_Bsbi     = 42
      const ipt_Bt       = 43
      const ipt_mSBI     = 44
      const ipt_mTeeth   = 45
      const ipt_lArm     = 46
      const ipt_NSz      = 47
      const ipt_Wpmsm    = 48
      const ipt_k1       = 49  # k1, k2, k3 are inverter constants for efficiency calcs
      const ipt_k2       = 50
      const ipt_k3       = 51
      const ipt_Pinvdes  = 52  # Stores design inverter power

      const ipt_time_NPSS  = 53
      const ipt_calls_NPSS = 54
      const ipt_FanGR      = 55

      const ipt_Ptshaft   = 56
      const ipt_Fnsplit   = 57 # Thrust split between fuse mounted fans and wing podded fans

      const ipt_Rcable    = 58
      const ipt_Vcable    = 59
      const ipt_lcable    = 60
      const ipt_sigcon    = 61 # Conductance of conductor
      const ipt_alphacon  = 62 # Temp coeff
      const ipt_rholcable = 63 # linear density kg/m
      const ipt_rhocon    = 64
      const ipt_Jmax      = 65
      const ipt_rhoins    = 66
      const ipt_Emax      = 67
      const ipt_kpf       = 68
      
      const ipt_Pelec_mot = 69
      const ipt_Pelec_gen = 70


      const ipt_total     = 70

#---- indices for aero variables at each mission point
      iaalt     =  1
      iatime    =  2
      iaRange   =  3
      iafracW   =  4
      iaWbuoy   =  5
      iaMach    =  6
      iaReunit  =  7
      iagamV    =  9
      iaCL      = 10
      iaCD      = 11
      iaCDi     = 12
      iaDAfsurf = 13
      iaDAfwake = 14
      iaKAfTE   = 15
      iaPAfinf  = 16
      iaCDfuse  = 17
      iaCDwing  = 18
      iaCDhtail = 19
      iaCDvtail = 20
      iaCDnace  = 21
      iaCDstrut = 22
      iaCDover  = 23
      iaCfnace  = 24
      iarcls    = 25
      iarclt    = 26
      iaclpo    = 27
      iaclps    = 28
      iaclpt    = 29
      iacmpo    = 30
      iacmps    = 31
      iacmpt    = 32
      iafduo    = 33
      iafdus    = 34
      iafdut    = 35
      iaclpmax  = 36
      iaCLh     = 37
      iaCMw0    = 38
      iaCMw1    = 39
      iaCMh0    = 40
      iaCMh1    = 41
      iaCMwing  = 42
      iaCMfuse  = 43
      iaCMtail  = 44
      iaxCG     = 45
      iaxCP     = 46
      iaxNP     = 47
      iafexcdw  = 48
      iafexcdt  = 49
      iafexcdf  = 50
      iacdfw    = 51
      iacdpw    = 52
      iaspaneff = 53
      iaRerefw  = 54
      iaaRexp   = 55
      iacdft    = 56
      iacdpt    = 57
      iaRereft  = 58
      iacdfs    = 59
      iacdps    = 60
      iaRerefs  = 61
      iadCDBLIf = 62
      iadCDBLIw = 63
      iaROC     = 64
      iatotal   = 64 

#---- indices for engine variables at each mission point
      iehfuel =   1
      ieTfuel =   2
      ieff    =   3
      iepid   =   4
      iepib   =   5
      iepifn  =   6
      iepitn  =   7
      ieBPR   =   8
      ieepolf =   9
      ieepollc=  10
      ieepolhc=  11
      ieepolht=  12
      ieepollt=  13
      ieetab  =  14
      iepifK  =  15
      ieepfK  =  16
      ieNf    =  17
      ieN1    =  18
      ieN2    =  19
      ieNbf   =  20
      ieNblc  =  21
      ieNbhc  =  22
      iembf   =  23
      iemblc  =  24
      iembhc  =  25
      iepif   =  26
      iepilc  =  27
      iepihc  =  28
      ieNbfD  =  29
      ieNblcD =  30
      ieNbhcD =  31
      ieNbhtD =  32
      ieNbltD =  33
      iembfD  =  34
      iemblcD =  35
      iembhcD =  36
      iembhtD =  37
      iembltD =  38
      iepifD  =  39
      iepilcD =  40
      iepihcD =  41
      iepihtD =  42
      iepiltD =  43
      ieM2    =  44
      ieM25   =  45
      ieM0    =  46
      iep0    =  47
      iea0    =  48
      ierho0  =  49
      iemu0   =  50
      ieT0    =  51
      ieu0    =  52
      ieTt0   =  53
      ieht0   =  54
      iept0   =  55
      iecpt0  =  56
      ieRt0   =  57
      ieTt18  =  58
      ieht18  =  59
      iept18  =  60
      iecpt18 =  61
      ieRt18  =  62
      ieTt19  =  63
      ieht19  =  64
      iept19  =  65
      iecpt19 =  66
      ieRt19  =  67
      ieTt2   =  68
      ieht2   =  69
      iept2   =  70
      iecpt2  =  71
      ieRt2   =  72
      ieTt21  =  73
      ieht21  =  74
      iept21  =  75
      iecpt21 =  76
      ieRt21  =  77
      ieTt25  =  78
      ieht25  =  79 
      iept25  =  80 
      iecpt25 =  81 
      ieRt25  =  82 
      ieTt3   =  83
      ieht3   =  84
      iept3   =  85
      iecpt3  =  86
      ieRt3   =  87
      ieTt4   =  88
      ieht4   =  89
      iept4   =  90
      iecpt4  =  91
      ieRt4   =  92
      ieTt41  =  93
      ieht41  =  94
      iept41  =  95
      iecpt41 =  96
      ieRt41  =  97
      ieTt45  =  98
      ieht45  =  99
      iept45  = 100
      iecpt45 = 101
      ieRt45  = 102
      ieTt49  = 103
      ieht49  = 104
      iept49  = 105
      iecpt49 = 106
      ieRt49  = 107
      ieTt5   = 108
      ieht5   = 109
      iept5   = 110
      iecpt5  = 111
      ieRt5   = 112
      ieTt7   = 113
      ieht7   = 114
      iept7   = 115
      iecpt7  = 116
      ieRt7   = 117
      ieTt9   = 118
      iept9   = 119
      iep2    = 120
      ieT2    = 121
      ieR2    = 122
      iecp2   = 123
      ieu2    = 124
      ieA2    = 125
      iep25   = 126
      ieT25   = 127
      ieR25   = 128
      iecp25  = 129
      ieu25   = 130
      ieA25   = 131
      iep5    = 132
      ieT5    = 133
      ieR5    = 134
      iecp5   = 135
      ieu5    = 136
      ieA5    = 137
      iep6    = 138
      ieT6    = 139
      ieR6    = 140
      iecp6   = 141
      ieu6    = 142
      ieA6    = 143
      iep7    = 144
      ieT7    = 145
      ieR7    = 146
      iecp7   = 147
      ieu7    = 148
      ieA7    = 149
      iep8    = 150
      ieT8    = 151
      ieR8    = 152
      iecp8   = 153
      ieu8    = 154
      ieA8    = 155
      ieu9    = 156
      ieA9    = 157
      ieepf   = 158
      ieeplc  = 159
      ieephc  = 160
      ieepht  = 161
      ieeplt  = 162
      ieetaf  = 163
      ieetalc = 164
      ieetahc = 165
      ieetaht = 166
      ieetalt = 167
      iemcore = 168
      iemofft = 169
      iePofft = 170
      iePhiinl= 171
      ieKinl  = 172
      ieepsl  = 173
      ieepsh  = 174
      ieFe    = 175 
      ieFsp   = 176
      ieTSFC  = 177
      ieA5fac = 178
      ieA7fac = 179
      iedTstrk= 180
      ieStA   = 181
      ieMtexit= 182
      ieM4a   = 183
      ieruc   = 184
      ieefilm = 185
      ietfilm = 186
      iefc    = 187
      ieepsc1 = 188
      ieepsc2 = 189
      ieepsc3 = 190
      ieepsc4 = 191
      ieTmet1 = 192
      ieTmet2 = 193
      ieTmet3 = 194
      ieTmet4 = 195

      iedeNOx = 196
      iemdotf = 197

      iePLH2  = 198
      ieyg    = 199

      ieemot     = 200
      ieeinv     = 201
      ieecable   = 202
      ieegen     = 203
      ieethermal = 204

      iePinmot     = 205
      iePininv     = 206
      iePincable   = 207
      iePingen     = 208
      iePinthermal = 209

      ieEINOx1     = 210
      ieEINOx2     = 211
      ieFAR        = 212
      ieOPR        = 213
      ieWc3        = 214
      
      # Heat rejection:
      ieHrejmot   = 215
      ieHrejinv   = 216
      ieHrejcab   = 217
      ieHrejgen   = 218
      ieHrejtot   = 219

      ieHexcess   = 220
#Guesses for NPSS offdes:
      iegsFnsplit = 221
      iegsMotShP  = 222
      iegsmdotf   = 223
      iegsWin     = 224
      iegsRlineF  = 225
      iegsBPR     = 226
      iegsRlinelc = 227
      iegsRlinehc = 228
      iegsPRhtrb  = 229
      iegsPRltrb  = 230
      iegsNmechH  = 231
      iegsGBtrq   = 232
      iegsNmechL  = 233
      iegsNmechF  = 234
      iegsPodWin  = 235

      iegsPodRlineF   = 236
      iegsPodGBtrq    = 237
      iegsPodMotNmech = 238
      iegsPodFanNmech = 239

#Heat exchanger variables
      ieDi = 240
      ieTft = 241
      iefrecirc = 242
      ierecircT = 243
      iehvap = 244
      iePreCorder = 245
      iePreCepsilon = 246
      iePreCMp = 247
      iePreCDeltah = 248
      iePreCDeltap = 249
      ieInterCorder = 250
      ieInterCepsilon = 251 
      ieInterCMp = 252
      ieInterCDeltah = 253
      ieInterCDeltap = 254
      ieRegenorder = 255
      ieRegenepsilon = 256 
      ieRegenMp = 257
      ieRegenDeltah = 258
      ieRegenDeltap = 259
      ieTurbCorder = 260
      ieTurbCepsilon = 261 
      ieTurbCMp = 262
      ieTurbCDeltah = 263
      ieTurbCDeltap = 264
      iehvapcombustor = 265

      ietotal = 265

#---- max number of blade rows allowed by ieepsc* and ieTmet* indices above
# integer ncrowx
ncrowx = ieTmet1 - ieepsc1

#---- indices for indexing mission points
      ipstatic   =  1
      iprotate   =  2
      iptakeoff  =  3
      ipcutback  =  4
      ipclimb1   =  5
      ipclimb2   =  6
      ipclimb3   =  7
      ipclimb4   =  8
      ipclimb5   =  9
      ipcruise1  = 10
      ipcruise2  = 11
      ipdescent1 = 12
      ipdescent2 = 13
      ipdescent3 = 14
      ipdescent4 = 15
      ipdescent5 = 16
      iptest     = 17
      iptotal    = 17 
      
      ipclimbn   = ipclimb5      # last climb   point
      ipcruisen  = ipcruise2     # last cruise  point
      ipdescentn = ipdescent5    # last descent point

#---- indices for indexing optimization parameters (to be sequenced over)
      isRange  =  1
      isMach   =  2
      isNmax   =  3
      issigfac =  4
      isCL     =  5
      isAR     =  6
      issweep  =  7
      isetas   =  8
      isT4CR   =  9
      isT4TO   = 10
      isTmetal = 11
      isOPR    = 12
      isFPR    = 13
      islBFmax = 14
      isbmax   = 15
      isalt    = 16
      istotal  = 16  

#---- indices for indexing optimization variables      
      ioCL    =  1
      ioAR    =  2
      iosweep =  3
      iohboxo =  4
      iohboxs =  5
      iolams  =  6
      iolamt  =  7
      iorcls  =  8
      iorclt  =  9
      ioFPR   = 10
      ioBPR   = 11
      ioalt   = 12
      ioT4CR  = 13
      ioT4TO  = 14
      ioOPR   = 15
      iototal = 15

#=
      character*8 cpars(istotal)
      character*8 cparo(iototal)
      character*2 cplab(iptotal)

#---- keywords for ij sequence parameters 
#-     (must not have any leading blanks must have at least one trailing blank)
      data cpars /
      'Range   '
      'Mach    '
      'Nmax    '
      'sigfac  '
      'CL      '
      'AR      '
      'sweep   '
      'etas    '
      'Tt4CR   '
      'Tt4TO   '
      'Tmetal  '
      'OPR     '
      'FPR     '
      'lBFmax  '
      'bmax    '
      'alt     ' /

#---- keywords for optimization variables
#-     (must not have any leading blanks must have at least one trailing blank)
      data cparo /
      'CL      '
      'AR      '
      'sweep   '
      'hboxo   '
      'hboxs   '
      'lambdas '
      'lambdat '
      'rcls    '
      'rclt    '
      'FPR     '
      'BPR     '
      'alt     '
      'Tt4CR   '
      'Tt4TO   '
      'OPR     ' /

#---- printout labels for mission points
      data cplab /
      'ST'
      'RO'
      'TO'
      'CB'
      'B1'
      'B2'
      'B3'
      'B4'
      'B5'
      'C1'
      'C2'
      'D1'
      'D2'
      'D3'
      'D4'
      'D5'
      'TE'  /
=#<|MERGE_RESOLUTION|>--- conflicted
+++ resolved
@@ -387,18 +387,12 @@
       const igaislehalfwidth = 251
       const igfloordist = 252
 
-<<<<<<< HEAD
-      const igWfvent = 310
-      const igdHXmax = 311
-      const igHXaddmassfrac = 312
-      const igWHXs = 313
-
-      const igtotal    = 313
-=======
       const igWfvent = 253
-
-      const igtotal    = 253
->>>>>>> 17d2e5b8
+      const igdHXmax = 254
+      const igHXaddmassfrac = 255
+      const igWHXs = 256
+
+      const igtotal    = 256
 
 # indices for turbo-electric systems - really just the electrical machines
       const ite_ratSM   = 1
