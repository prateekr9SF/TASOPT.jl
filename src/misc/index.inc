--- conflicted
+++ resolved
@@ -374,10 +374,8 @@
       const ighfuel      = 126
       const igTfuel      = 127
 
-<<<<<<< HEAD
-      const igxftankaft  = 128
-      const igdxcabin    = 129
-      const igdxeng2wbox = 130
+      const igxftankaft  = 245
+      const igdxeng2wbox = 246
 
       const igxWfuel = 131
 
@@ -389,24 +387,6 @@
       const igWfvent = 136
 
       const igtotal    = 136
-=======
-      const igxftankaft  = 245
-      const igdxeng2wbox = 246
-
-      const igxWfuel = 247
-
-      const igseatpitch = 248
-      const igseatwidth = 249
-      const igaislehalfwidth = 250
-      const igfloordist = 251
-
-      const igWfvent = 252
-      const igdHXmax = 253
-      const igHXaddmassfrac = 254
-      const igWHXs = 255
-
-      const igtotal    = 255
->>>>>>> 715ee5c1
 
 # indices for turbo-electric systems - really just the electrical machines
       const ite_ratSM   = 1
