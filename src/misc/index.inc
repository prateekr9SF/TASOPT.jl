--- conflicted
+++ resolved
@@ -884,20 +884,14 @@
       ieTurbCMp = 262
       ieTurbCDeltah = 263
       ieTurbCDeltap = 264
-<<<<<<< HEAD
       ieRadiatorepsilon = 265
       ieRadiatorMp = 266
       ieRadiatorDeltah = 267
       ieRadiatorDeltap = 268
       iehvapcombustor = 269
-
-      ietotal = 269
-=======
-      iehvapcombustor = 265
-      ieHXminTwall = 266
-
-      ietotal = 266
->>>>>>> cdea96d1
+      ieHXminTwall = 270
+
+      ietotal = 270
 
 #---- max number of blade rows allowed by ieepsc* and ieTmet* indices above
 # integer ncrowx
