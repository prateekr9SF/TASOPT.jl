--- conflicted
+++ resolved
@@ -382,24 +382,14 @@
 
       const igxWfuel = 248
 
-<<<<<<< HEAD
       const igseatpitch = 249
       const igseatwidth = 250
       const igaislehalfwidth = 251
-
-      const igmdotboiloff = 252
-
-      const igtotal    = 252
-=======
-      const igseatpitch = 306
-      const igseatwidth = 307
-      const igaislehalfwidth = 308
-      const igfloordist = 309
-
-      const igWfvent = 310
-
-      const igtotal    = 310
->>>>>>> 2beaa3ab
+      const igfloordist = 252
+
+      const igWfvent = 253
+
+      const igtotal    = 253
 
 # indices for turbo-electric systems - really just the electrical machines
       const ite_ratSM   = 1
