--- conflicted
+++ resolved
@@ -169,15 +169,6 @@
     # Initialize heat exchanger storage and reset engine values
     HXs = []
     resetHXs(pare)
-<<<<<<< HEAD
-
-    # Store relevant fuselage parameters in fuse_tank for easier access
-    @views fuse_tank.Rfuse = fuse.layout.radius
-    @views fuse_tank.dRfuse = fuse.layout.bubble_lower_downward_shift
-    @views fuse_tank.wfb = fuse.layout.bubble_center_y_offset
-    @views fuse_tank.nfweb = fuse.layout.n_webs
-=======
->>>>>>> 6a8a2926
    
     # -------------------------------------------------------    
     ## Initial guess section [Section 3.2 of TASOPT docs]
