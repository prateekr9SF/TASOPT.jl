using Printf
"""
    wsize(ac; itermax=35,
    wrlx1=0.5, wrlx2=0.9, wrlx3=0.5, initwgt=false, initeng=0, 
    iairf=1, Ldebug=false, printiter=true, saveODperf=false)

Main weight sizing function. Calls on various sub-functions to calculate weight of fuselage, wings, tails, etc.,
and iterates until the MTOW converges to within a specified tolerance.

!!! details "🔃 Inputs and Outputs"
    **Inputs:**
    - Array of flags that control design choices - fuel types, where to store fuel, etc.
    - Geometric and structural parameters - dimensions primarily
    - Aerodynamic parameters - CL, CD, KE dissipation, etc.
    - Mission-specific parameters - alt, mach, P, T etc.
    - Engine-specific parameters 

    **Outputs:**
    - No explicit outputs. Computed quantities are saved to `par` arrays of `aircraft` model.
"""
function wsize(ac; itermax=35,
    wrlx1=0.5, wrlx2=0.9, wrlx3=0.5, initwgt=false, initeng=0, 
    iairf=1, Ldebug=false, printiter=true, saveODperf=false)

    #Unpack data storage arrays
    pari = ac.pari
    parg = ac.parg
    parm = ac.parmd
    para = ac.parad
    pare = ac.pared      
    
    fuse_tank = ac.fuse_tank #Unpack struct with tank parameters

    time_propsys = 0.0

    inite1 = 0

    ichoke5 = zeros(iptotal)
    ichoke7 = zeros(iptotal)
    Tmrow = zeros(ncrowx)
    epsrow = zeros(ncrowx)
    epsrow_Tt3 = zeros(ncrowx)
    epsrow_Tt4 = zeros(ncrowx)
    epsrow_Trr = zeros(ncrowx)

    # Weight convergence tolerance 
    # tolerW = 1.0e-10
    tolerW = 1.0e-8
    # tolerW = 1.0e-6
    errw = 1.0
    # Initialze some variables
    fsum = 0.0
    ifirst = true

    # update_fuse!(parg)

    # Flags
    # Fuel type 24 == kerosene #TODO need to update this for LH2
    ifuel = pari[iifuel]
    ifwcen = pari[iifwcen]
    iwplan = pari[iiwplan]
    iengloc = pari[iiengloc]
    iengwgt = pari[iiengwgt]
    iBLIc = pari[iiBLIc]
    ifclose = pari[iifclose]
    iHTsize = pari[iiHTsize]
    iVTsize = pari[iiVTsize]
    ixwmove = pari[iixwmove]
    ifwing = pari[iifwing]

    # Unpack number of powertrain elements
    nfan = parpt[ipt_nfan]
    ngen = parpt[ipt_ngen]
    nTshaft = parpt[ipt_nTshaft]

    #Calculate sea level temperature corresponding to TO conditions
    altTO = parm[imaltTO] 
    T_std,_,_,_,_ = atmos(altTO/1e3)
    ΔTatmos = parm[imT0TO] - T_std #temperature difference such that T(altTO) = T0TO
    parm[imDeltaTatm] = ΔTatmos

    # set cruise-altitude atmospheric conditions
    set_ambient_conditions!(ac, ipcruise1)

    # set takeoff-altitude atmospheric conditions
    set_ambient_conditions!(ac, iprotate, 0.25)

    # Set atmos conditions for top of climb
    set_ambient_conditions!(ac, ipclimbn)

    # Calculate fuselage B.L. development at start of cruise: ipcruise1
    time_fusebl = @elapsed fusebl!(pari, parg, para, parm, ipcruise1)
    # println("Fuse bl time = $time_fusebl")
    # Kinetic energy area at T.E.
    KAfTE = para[iaKAfTE, ipcruise1]
    # Surface dissapation area 
    DAfsurf = para[iaDAfsurf, ipcruise1]
    # Wake dissapation area
    DAfwake = para[iaDAfwake, ipcruise1]
    # Momentum area at ∞
    PAfinf = para[iaPAfinf, ipcruise1]

    # Assume K.E., Disspation and momentum areas are const. for all mission points:
    para[iaKAfTE, :] .= KAfTE
    para[iaDAfsurf, :] .= DAfsurf
    para[iaDAfwake, :] .= DAfwake
    para[iaPAfinf, :] .= PAfinf

    #Calculate fuel lower heating value for PFEI
    parm[imLHVfuel] = fuelLHV(ifuel)

    # Set quantities that are fixed during weight iteration

    # Unpack payload and range for design mission - this is the mission that the structures are sized for
    Rangetot = parm[imRange]
    #Typical payload
    Wpay = parm[imWpay]

    Wpaymax = parg[igWpaymax] # Max payload
    # if Wpay or Wpaymax is unset
    if (Wpaymax == 0)
        println("Max payload weight was not set, setting Wpaymax = Wpay")
        Wpaymax = parg[igWpaymax] = max(Wpay, Wpaymax)
    end

    # Store the design mission in the geometry array as well
    parg[igRange] = Rangetot
    parg[igWpay] = Wpay

    # Fixed weight and location of fixed weight
    Wfix = parg[igWfix]
    xfix = parg[igxfix]

    # Weight fractions
    fapu = parg[igfapu]
    fpadd = parg[igfpadd]
    fseat = parg[igfseat]
    feadd = parg[igfeadd]
    fnace = parg[igfnace]
    fhadd = parg[igfhadd]
    fvadd = parg[igfvadd]
    fwadd = parg[igfflap] + parg[igfslat] +
            parg[igfaile] + parg[igflete] + parg[igfribs] + parg[igfspoi] + parg[igfwatt]

    fstring = parg[igfstring]
    fframe = parg[igfframe]
    ffadd = parg[igffadd]

    fpylon = parg[igfpylon]

    fhpesys = parg[igfhpesys]
    flgnose = parg[igflgnose]
    flgmain = parg[igflgmain]

    freserve = parg[igfreserve]

    # fuselage lift carryover loss, tip lift loss fractions
    fLo = parg[igfLo]
    fLt = parg[igfLt]

    # fuselage dimensions and coordinates
    Rfuse = parg[igRfuse]
    dRfuse = parg[igdRfuse]
    wfb = parg[igwfb]
    nfweb = parg[ignfweb]
    hfloor = parg[ighfloor]
    xnose = parg[igxnose]
    xend = parg[igxend]
    xshell1 = parg[igxshell1]
    xshell2 = parg[igxshell2]
    xconend = parg[igxconend]
    xwbox = parg[igxwbox]
    xhbox = parg[igxhbox]
    xvbox = parg[igxvbox]
    xapu = parg[igxapu]
    xeng = parg[igxeng]

    # calculate payload proportional weights from weight fractions
    Wapu = Wpaymax * fapu
    Wpadd = Wpaymax * fpadd
    Wseat = Wpaymax * fseat

    # window and insulation densities per length and per area
    Wpwindow = parg[igWpwindow]
    Wppinsul = parg[igWppinsul]
    Wppfloor = parg[igWppfloor]

    if pari[iidoubledeck] == 1
        ndecks = 2
    else
        ndecks = 1
    end

    # fuselage-bending inertial relief factors
    rMh = parg[igrMh]
    rMv = parg[igrMv]

    # tail CL's at structural sizing cases
    CLhmax = parg[igCLhmax]
    CLvmax = parg[igCLvmax]

    # wing break, wing tip taper ratios
    λs = parg[iglambdas]
    λt = parg[iglambdat]

    # tail surface taper ratios (no inner panel, so λs=1)
    λhs = 1.0
    λh = parg[iglambdah]
    λvs = 1.0
    λv = parg[iglambdav]

    # tailcone taper ratio
    λc = parg[iglambdac]

    # wing geometry parameters
    sweep = parg[igsweep]
    wbox = parg[igwbox]
    hboxo = parg[ighboxo]
    hboxs = parg[ighboxs]
    rh = parg[igrh]
    AR = parg[igAR]
    bo = parg[igbo]
    ηs = parg[igetas]
    Xaxis = parg[igXaxis]

    # tail geometry parameters
    sweeph = parg[igsweeph]
    wboxh = parg[igwboxh]
    hboxh = parg[ighboxh]
    rhh = parg[igrhh]
    ARh = parg[igARh]
    boh = parg[igboh]

    sweepv = parg[igsweepv]
    wboxv = parg[igwboxv]
    hboxv = parg[ighboxv]
    rhv = parg[igrhv]
    ARv = parg[igARv]
    bov = parg[igbov]

    # number of vertical tails
    nvtail = parg[ignvtail]

    # strut vertical base height, h/c, strut shell t/h
    zs = parg[igzs]
    hstrut = parg[ighstrut]
    tohstrut = 0.05

    # assume no struts on tails
    zsh = 0.0
    zsv = 0.0

    # max g load factors for wing, fuselage
    Nlift = parg[igNlift]
    Nland = parg[igNland]

    # never-exceed dynamic pressure for sizing tail structure
    Vne = parg[igVne]
    qne = 0.5 * ρSL * Vne^2

    # wingbox stresses and densities [section 3.1.9 taspot.pdf [prash]] #reference
    σcap = parg[igsigcap] * parg[igsigfac]
    tauweb = parg[igtauweb] * parg[igsigfac]
    rhoweb = parg[igrhoweb]
    rhocap = parg[igrhocap]

    # fuselage stresses and densities
    σskin = parg[igsigskin] * parg[igsigfac]
    σbend = parg[igsigbend] * parg[igsigfac]
    rhoskin = parg[igrhoskin]
    rhobend = parg[igrhobend]

    # fuselage shell bending/skin modulus ratio
    rEshell = parg[igrEshell]

    # strut stress and density
    σstrut = parg[igsigstrut] * parg[igsigfac]
    rhostrut = parg[igrhostrut]

    # assume tail stresses and densities are same as wing's (keeps it simpler)
    σcaph = σcap
    tauwebh = tauweb
    rhowebh = rhoweb
    rhocaph = rhocap

    σcapv = σcap
    tauwebv = tauweb
    rhowebv = rhoweb
    rhocapv = rhocap

    # number of engines, y-position of outermost engine
    neng = parg[igneng]
    yeng = parg[igyeng]

    # fan hub/tip ratio
    HTRf = parg[igHTRf]

    # nacelle wetted area / fan area ratio
    rSnace = parg[igrSnace]

    nftanks = pari[iinftanks] #Number of fuel tanks in fuselage

    #Fuselage fuel tank placement and moment
    #Initialize parameters

    xfuel = 0.0
    ltank = 0.0

    if (pari[iifwing] == 1) #If fuel is stored in the wings
        xftank = 0.0
        xftankaft = 0.0
    else
        xftank = parg[igxblend1] + 1.0*ft_to_m
        xftankaft = parg[igxblend2]

        #Calculate fuel temperature and density as a function of pressure
        β0 = 1 - fuse_tank.ullage_frac
        fuel_mix = SaturatedMixture(fuse_tank.fueltype, fuse_tank.pvent, β0)

        Tfuel = fuel_mix.liquid.T
        ρliq = fuel_mix.liquid.ρ
        ρgas = fuel_mix.gas.ρ
        hvap = fuel_mix.hvap

        pare[ieTft, :] .= Tfuel #Temperature of fuel in fuel tank #TODO remove this and replace with the one in struct
        pare[ieTfuel, :] .= Tfuel #Initialize fuel temperature as temperature in tank
        parg[igrhofuel] = fuel_mix.ρ
        fuse_tank.rhofuel = ρliq
        fuse_tank.Tfuel = Tfuel
        fuse_tank.hvap = hvap
        fuse_tank.rhofuelgas = ρgas
    end
        
    parg[igxftank] = xftank
    parg[igxftankaft] = xftankaft

    #Initialize HX storage array and reset previous HX engine values
    HXs = []
    resetHXs(pare)

    #Store fuselage parameters in fuse_tank for ease of access 
    fuse_tank.Rfuse = parg[igRfuse]
    fuse_tank.dRfuse = parg[igdRfuse]
    fuse_tank.wfb = parg[igwfb]
    fuse_tank.nfweb = parg[ignfweb]
   
    # -------------------------------------------------------    
    ## Initial guess section [Section 3.2 of TASOPT docs]
    # -------------------------------------------------------
    # Allow first iteration
    if (initwgt == 0)

        Whtail = 0.05 * Wpay / parg[igsigfac]
        Wvtail = Whtail
        Wwing = 0.5 * Wpay / parg[igsigfac]
        Wstrut = 0.0
        Wftank = 0.0
        Weng = 0.0 * Wpay
        feng = 0.0

        dxWhtail = 0.0
        dxWvtail = 0.0

        # Wing panel weights and moments (after estimating span first)
        ip = ipcruise1
        W = 5.0 * Wpay
        S = W / (0.5 * pare[ierho0, ip] * pare[ieu0, ip]^2 * para[iaCL, ip])
        b = sqrt(S * parg[igAR])
        bs = b * ηs
        Winn = 0.15 * Wpay / parg[igsigfac]
        Wout = 0.05 * Wpay / parg[igsigfac]
        dyWinn = Winn * 0.30 * (0.5 * (bs - bo))
        dyWout = Wout * 0.25 * (0.5 * (b - bs))

        parg[igWhtail] = Whtail
        parg[igWvtail] = Wvtail
        parg[igWwing] = Wwing
        parg[igWstrut] = Wstrut
        parg[igWeng] = Weng
        parg[igWinn] = Winn
        parg[igWout] = Wout
        parg[igWftank] = Wftank
        parg[igdxWhtail] = dxWhtail
        parg[igdxWvtail] = dxWvtail
        parg[igdyWinn] = dyWinn
        parg[igdyWout] = dyWout


        # wing centroid x-offset form wingbox
        dxwing, macco = surfdx(b, bs, bo, λt, λs, sweep)
        xwing = xwbox + dxwing
        parg[igxwing] = xwing

        # tail area centroid locations (assume no offset from sweep initially)
        parg[igxhtail], parg[igxvtail] = xhbox, xvbox
        # center wingbox chord extent for fuse weight calcs (small effect)
        cbox = 0.0
        # nacelle, fan duct, core, cowl lengths ℛℯ calcs
        parg[iglnace] = 0.5 * S / b

        # nacelle Awet/S
        fSnace = 0.2
        parg[igfSnace] = fSnace

        # Initial fuel fraction estimate from BRE
        LoD = 18.0
        TSFC = 1.0 / 7000.0
        V = pare[ieu0, ipcruise1]
        ffburn = (1.0 - exp(-Rangetot * TSFC / (V * LoD))) # ffburn = Wfuel/WMTO
        ffburn = min(ffburn, 0.8 / (1.0 + freserve))   # 0.8 is the fuel useability? 

        # mission-point fuel fractions ⇾ ffuel = Wfuel/WMTO
        ffuelb = ffburn * (1.0 + freserve)  # start of climb
        ffuelc = ffburn * (0.90 + freserve)  # start of cruise
        ffueld = ffburn * (0.02 + freserve)  # start of descent
        ffuele = ffburn * (0.0 + freserve)  # end of descent (landing) 

        # max fuel fraction is at start of climb
        ffuel = ffuelb # ffuel is max fuel fraction

        # Set initial climb γ = 0 to force intial guesses
        para[iagamV, :] .= 0.0

        # Put initial-guess weight fractions in mission-point array. 

        # These are points before climb starts
        para[iafracW, ipstatic] = 1.0
        para[iafracW, iprotate] = 1.0
        para[iafracW, iptakeoff] = 1.0
        para[iafracW, ipcutback] = 1.0

        # Interpolate for the rest
        #--------- Simple linear interpolation ---------
        #     y-y1   y2-y1
        #     ---- = ----- => y = y1*(1-frac) + y2*frac
        #     x-x1   x2-x1
        #-----------------------------------------------
        # Climb
        @inbounds for ip = ipclimb1:ipclimbn
            frac = float(ip - ipclimb1) / float(ipclimbn - ipclimb1)
            ffp = ffuelb * (1.0 - frac) + ffuelc * frac
            para[iafracW, ip] = 1.0 - ffuel + ffp
        end

        # Cruise
        @inbounds for ip = ipcruise1:ipcruisen
            frac = float(ip - ipcruise1) / float(ipcruisen - ipcruise1)
            ffp = ffuelc * (1.0 - frac) + ffueld * frac
            para[iafracW, ip] = 1.0 - ffuel + ffp
        end

        # Descent
        @inbounds for ip = ipdescent1:ipdescentn
            frac = float(ip - ipdescent1) / float(ipdescentn - ipdescent1)
            ffp = ffueld * (1.0 - frac) + ffuele * frac
            para[iafracW, ip] = 1.0 - ffuel + ffp
        end

        # Initial tail info for sizing of fuselage bending and torsion added material 
        Sh = (2.0 * Wpaymax) / (qne * CLhmax)
        Sv = (2.0 * Wpaymax) / (qne * CLvmax)
        bv = sqrt(Sv * ARv)

        parg[igSh] = Sh
        parg[igSv] = Sv

        # Initial wing and tail pitching moments (including sweep)
        para[iaCMw0, :] .= 0.0
        para[iaCMw1, :] .= 0.0
        para[iaCMh0, :] .= 0.0
        para[iaCMh1, :] .= 0.0
        para[iaCLh, :] .= 0.0

        # Initial cruise-climb angle gamVcr needed to estimate end-of-cruise altitude
        gamVcr = 0.0002
        para[iaCD, ipcruise1] = para[iaCL, ipcruise1] / LoD
        para[iagamV, ipcruise1] = gamVcr

        # Pressure and altitude at start of cruise
        Mach = para[iaMach, ipcruise1]
        p0c = pare[iep0, ipcruise1]
        altc = para[iaalt, ipcruise1]

        # Guess pressure at end-of-cruise (scales with weight)
        p0d = p0c * (1.0 - ffuel + ffueld) / (1.0 - ffuel + ffuelc)
        pare[iep0, ipcruisen] = p0d

        # Guess for OEI #TODO This needs some thinking about what is "One engine out" mean for a turbo-electric aircraft
        # pare[ieFe, iprotate] = 2.0*Wpay/neng
        pare[ieFe, iprotate] = 2.0 * Wpay # ieFe now stores total thrust
        pare[ieu0, iprotate] = 70.0
        Afan = 3.0e-5 * Wpay / neng
        parg[igdfan] = sqrt(Afan * 4.0 / π)

        # Guess fan face mach numbers for nacelle CD calcs
        M2des = pare[ieM2, ipcruise1] = 0.6
        pare[ieM2, ipstatic:ipcruisen] .= M2des
        pare[ieM2, ipdescent1:ipdescentn] .= 0.8 * M2des

        # calculate initial guesses for cooling mass flow ratios epsrow(.)
        ip = iprotate
        cpc = 1080.0
        cp4 = 1340.0
        Rgc = 288.0
        Rg4 = 288.0
        M0to = pare[ieu0, ip] / pare[iea0, ip]
        T0to = pare[ieT0, ip]
        epolhc = pare[ieepolhc, ip]
        OPRto = pare[iepilc, ipcruise1] * pare[iepihc, ipcruise1]
        Tt4to = pare[ieTt4, ip]
        dTstrk = pare[iedTstrk, ip]
        Mtexit = pare[ieMtexit, ip]
        efilm = pare[ieefilm, ip]
        tfilm = pare[ietfilm, ip]
        StA = pare[ieStA, ip]
        for icrow = 1:ncrowx
            Tmrow[icrow] = parg[igTmetal]
        end

        Tt2to = T0to * (1.0 + 0.5 * (gamSL - 1.0) * M0to^2)
        Tt3to = Tt2to * OPRto^(Rgc / (epolhc * cpc))
        Trrat = 1.0 / (1.0 + 0.5 * Rg4 / (cp4 - Rg4) * Mtexit^2)

        ncrow, epsrow, epsrow_Tt3, epsrow_Tt4, epsrow_Trr = mcool(ncrowx, Tmrow,
            Tt3to, Tt4to, dTstrk, Trrat, efilm, tfilm, StA)

        epstot = 0.0
        for icrow = 1:ncrow
            epstot = epstot + epsrow[icrow]
        end
        fo = pare[iemofft, ip] / pare[iemcore, ip]
        fc = (1.0 - fo) * epstot

        for jp = 1:iptotal
            pare[iefc, jp] = fc
            for icrow = 1:ncrowx
                pare[ieepsc1+icrow-1, jp] = epsrow[icrow]
                pare[ieTmet1+icrow-1, jp] = Tmrow[icrow]
            end
        end
        # end

    else #Second iteration onwards use previously calculated values

        # Wing parameters
        S = parg[igS]
        b = parg[igb]
        bs = parg[igbs]
        bo = parg[igbo]

        bh = parg[igbh]
        bv = parg[igbv]

        coh = parg[igcoh]
        cov = parg[igcov]

        cbox = parg[igco] * parg[igwbox]


        Whtail = parg[igWhtail]
        Wvtail = parg[igWvtail]
        Wwing = parg[igWwing]
        Wstrut = parg[igWstrut]
        Weng = parg[igWeng]
        Winn = parg[igWinn]
        Wout = parg[igWout]
        dxWhtail = parg[igdxWhtail]
        dxWvtail = parg[igdxWvtail]
        dyWinn = parg[igdyWinn]
        dyWout = parg[igdyWout]

        WMTO = parg[igWMTO]
        feng = parg[igWeng] / WMTO
        ffuel = parg[igWfuel] / WMTO

        xwing = parg[igxwing]
        dxwing = parg[igxwing] - parg[igxwbox]

        xhtail = parg[igxhtail]
        xvtail = parg[igxvtail]

        xhbox = parg[igxhbox]
        xvbox = parg[igxvbox]

        Wftank = parg[igWftank]

        fSnace = parg[igfSnace]

        Sh = parg[igSh]
        Sv = parg[igSv]
        ARh = parg[igARh]
        ARv = parg[igARv]

        # Turbo-electric system
        Wtesys = parg[igWtesys]
        Wftank = parg[igWftank]

    end

    # Initialize previous weight iterations
    WMTO1, WMTO2, WMTO3 = zeros(Float64, 3) #1st-previous to 3rd previous iteration weight for convergence criterion

    # no convergence yet
    Lconv = false

    # set these to zero for first-iteration info printout
    parg[igb] = 0.0
    parg[igS] = 0.0

    for ip = 1:iptotal
        ichoke5[ip] = 0
        ichoke7[ip] = 0
    end


    # -------------------------------------------------------    
    #                   Weight loop
    # -------------------------------------------------------    

    @inbounds for iterw = 1:itermax
        if iterw == itermax
            println("Reached max iterations in weight sizing loop!")
        end
        if (initwgt == 0)
            #Current weight iteration started from an initial guess so be cautious
            itrlx = 5
        else
            #Current weight started from previously converged solution
            itrlx = 2
        end

        if (iterw <= itrlx)
            # under-relax first n itrlx iterations
            rlx = wrlx1
        elseif (iterw >= 3 / 4 * itermax)
            # under-relax after 3/4th of max iterations
            rlx = wrlx3
        else
            # default is no under-relaxation for weight update
            rlx = wrlx2
        end
        # Fuselage sizing

        # Max tail lifts at maneuver qne
        Lhmax = qne * Sh * CLhmax
        Lvmax = qne * Sv * CLvmax / nvtail
        # Max Δp (fuselage pressure) at end of cruise-climb, assumes p ~ W/S
        wcd = para[iafracW, ipcruisen] / para[iafracW, ipcruise1]
        Δp = parg[igpcabin] - pare[iep0, ipcruise1] * wcd
        parg[igdeltap] = Δp

        # Engine weight mounted on tailcone, if any
        if (iengloc == 1) # 1: Eng on wing. 2: Eng on aft fuse
            Wengtail = 0.0
            Waftfuel = 0.0
        else
            Wengtail = (parg[igWtshaft] + parg[igWcat]) * nTshaft +
                       parg[igWgen] * ngen
        end

        Whtail = parg[igWhtail]
        Wvtail = parg[igWvtail]
        xhtail = parg[igxhtail]
        xvtail = parg[igxvtail]
        xwbox = parg[igxwbox]
        xwing = parg[igxwing]
        xblend1 = parg[igxblend1]
        xblend2 = parg[igxblend2]
        xshell1 = parg[igxshell1]
        xshell2 = parg[igxshell2]
        xconend = parg[igxconend]
        xapu = parg[igxapu]
        xeng = parg[igxeng]

        Wtesys = parg[igWtesys]
        nftanks = pari[iinftanks]

        ifwing = pari[iifwing]
        if ifwing == 0 #fuselage fuel store
            tank_placement = fuse_tank.placement
            Wftank_single = parg[igWftank] / nftanks #Weight of a single tank

            #Calculate the weight of the fuel near the tail depending on the tank location
            if tank_placement == "rear"
                Waftfuel = parg[igWfuel]
                xftank_fuse = parg[igxftankaft] #assumed location of tank for fuselage sizing
            elseif tank_placement == "both"
                Waftfuel = parg[igWfuel] / 2.0
                xftank_fuse = parg[igxftankaft]

            elseif tank_placement == "front" #The case when the fuel is at the front is treated specially
                #The code assumes that the fuel is located at the back for the purpose of sizing of the symmetric fuselage
                Waftfuel = parg[igWfuel]
                xftank_fuse = parg[igxend] - parg[igxftank]
            end
        else
            tank_placement = ""
            xftank_fuse = 0.0
            Wftank_single = 0.0
        end

        # Call fusews
        Eskin = parg[igEcap]
        Ebend = Eskin * rEshell
        Gskin = Eskin * 0.5 / (1.0 + 0.3)

        (tskin, tcone, tfweb, tfloor, xhbend, xvbend,
            EIhshell, EIhbend, EIvshell, EIvbend, GJshell, GJcone,
            Wshell, Wcone, Wwindow, Winsul, Wfloor, Whbend, Wvbend,
            Wfuse, xWfuse, cabVol) = fusew(Nland, Wfix, Wpaymax, Wpadd, Wseat, Wapu, Wengtail, 
            ifwing, nftanks, xblend1, xblend2,
            Waftfuel,  Wftank_single, ltank, xftank_fuse, tank_placement,
            fstring, fframe, ffadd, Δp,
            Wpwindow, Wppinsul, Wppfloor, ndecks,
            Whtail, Wvtail, rMh, rMv, Lhmax, Lvmax,
            bv, λv, nvtail,
            Rfuse, dRfuse, wfb, nfweb, λc,
            xnose, xshell1, xshell2, xconend,
            xhtail, xvtail,
            xwing, xwbox, cbox,
            xfix, xapu, xeng, xfuel,
            hfloor,
            σskin, σbend, rhoskin, rhobend,
            Eskin, Ebend, Gskin)

        parg[igtskin] = tskin
        parg[igtcone] = tcone
        parg[igtfweb] = tfweb
        parg[igtfloor] = tfloor
        parg[igxhbend] = xhbend
        parg[igxvbend] = xvbend

        parg[igEIhshell] = EIhshell
        parg[igEIhbend] = EIhbend
        parg[igEIvshell] = EIvshell
        parg[igEIvbend] = EIvbend
        parg[igGJshell] = GJshell
        parg[igGJcone] = GJcone

        parg[igWshell] = Wshell
        parg[igWcone] = Wcone
        parg[igWwindow] = Wwindow
        parg[igWinsul] = Winsul
        parg[igWfloor] = Wfloor

        parg[igWhbend] = Whbend
        parg[igWvbend] = Wvbend

        parg[igWfuse] = Wfuse
        parg[igxWfuse] = xWfuse

        parg[igcabVol] = cabVol

        # Use cabin volume to get actual buoyancy weight
        ρcab = max(parg[igpcabin], pare[iep0, ipcruise1]) / (RSL * Tref)
        WbuoyCR = (ρcab - pare[ierho0, ipcruise1]) * gee * cabVol
        # Total max Takeoff weight (MTOW)

        # WMTO = Wpay + Wfuse + Wwing + Wstrut + Wtesys + Wftank
        #        Whtail + Wvtail +
        #        Weng + Wfuel + 
        #        Whpesys + Wlgnose + Wlgmain
        if (iterw == 1 && initwgt == 0)

            feng = 0.08
            fsum = feng + ffuel + fhpesys + flgnose + flgmain
            WMTO = (Wpay + Wfuse + Wwing + Wstrut + Whtail + Wvtail) / (1.0 - fsum)

            Weng, Wfuel, Whpesys, Wlgnose, Wlgmain = WMTO .* [feng, ffuel, fhpesys, flgnose, flgmain]
            parg[igWMTO] = WMTO
            parg[igWeng] = Weng
            parg[igWfuel] = Wfuel
            println("Wfuel initial = ", (ffuel * WMTO))

        else
            # Call a better Wupdate function
            Wupdate0!(parg, rlx, fsum)
            if (fsum >= 1.0)
                println("Something is wrong!! fsum ≥ 1.0")
                break
            end

            parm[imWTO] = parg[igWMTO]
            parm[imWfuel] = parg[igWfuel]

        end
        # this calculated WMTO is the design-mission WTO
        parm[imWTO] = parg[igWMTO]
        # Convergence tests
        WMTO = parg[igWMTO]
        errw1 = (WMTO - WMTO1) / WMTO
        errw2 = (WMTO - WMTO2) / WMTO
        errw3 = (WMTO - WMTO3) / WMTO

        errw = max(abs(errw1), abs(errw2), abs(errw3))

        # Print weight/ convergnce started
        if (printiter && iterw == 1)
            @printf("%5s %15s %15s %14s %14s %14s %14s %14s %14s %14s %14s %14s %14s \n",
                "iterw", "errW", "errW1", "WMTO", "Wpay", "Wfuel", "Weng", "Wfuse", "Wwing", "span", "area", "HTarea", "xwbox")
        end
        if printiter
            @printf("%5d %+13.8e %+13.8e %13.8e %13.8e %13.8e %13.8e %13.8e %13.8e %13.8e %13.8e %13.8e %13.8e\n",
                iterw, errw, errw1, parm[imWTO], parg[igWpaymax], parg[igWfuel], parg[igWeng],
                parg[igWfuse], parg[igWwing], parg[igb], parg[igS],
                parg[igSh], parg[igxwbox])
        end
        if (errw <= tolerW)
            Lconv = true
            break
        end

        #--------------------------------
        ##  Wing sizing section
        #--------------------------------
        WMTO = parg[igWMTO]

        # Size wing area and chords at start-of-cruise
        ip = ipcruise1
        W = WMTO * para[iafracW, ip]
        CL = para[iaCL, ip]
        ρ0 = pare[ierho0, ip]
        u0 = pare[ieu0, ip]
        qinf = 0.5 * ρ0 * u0^2
        BW = W + WbuoyCR #Weight including buoyancy

        # Initial size of the wing area and chords
        S, b, bs, co = wingsc(BW, CL, qinf, AR, ηs, bo, λt, λs)
        parg[[igS, igb, igbs, igco]] = [S, b, bs, co]

        #Updating wing box chord for fuseW in next iteration
        cbox = co * wbox

        # x-offset of the wing centroid from wingbox
        dxwing, macco = surfdx(b, bs, bo, λt, λs, sweep)
        xwing = xwbox + dxwing
        cma = macco * co
        parg[igxwing] = xwing
        parg[igcma] = cma

        # Calculate wing pitching moment constants
        #------------------------------------------
        ## Takeoff
        ip = iptakeoff
        cmpo, cmps, cmpt = para[iacmpo, ip], para[iacmps, ip], para[iacmpt, ip]
        γt = parg[iglambdat] * para[iarclt, ip]
        γs = parg[iglambdas] * para[iarcls, ip]

        CMw0, CMw1 = surfcm(b, bs, bo, sweep, Xaxis,
            λt, λs, γt, γs,
            AR, fLo, fLt, cmpo, cmps, cmpt)

        para[iaCMw0, ipstatic:ipclimb1] .= CMw0
        para[iaCMw1, ipstatic:ipclimb1] .= CMw1

        ## Cruise
        ip = ipcruise1
        cmpo, cmps, cmpt = para[iacmpo, ip], para[iacmps, ip], para[iacmpt, ip]
        γt = parg[iglambdat] * para[iarclt, ip]
        γs = parg[iglambdas] * para[iarcls, ip]

        CMw0, CMw1 = surfcm(b, bs, bo, sweep, Xaxis,
            λt, λs, γt, γs,
            AR, fLo, fLt, cmpo, cmps, cmpt)

        para[iaCMw0, ipclimb1+1:ipdescentn-1] .= CMw0
        para[iaCMw1, ipclimb1+1:ipdescentn-1] .= CMw1

        ## Descent
        ip = ipdescentn
        cmpo, cmps, cmpt = para[iacmpo, ip], para[iacmps, ip], para[iacmpt, ip]
        γt = parg[iglambdat] * para[iarclt, ip]
        γs = parg[iglambdas] * para[iarcls, ip]

        CMw0, CMw1 = surfcm(b, bs, bo, sweep, Xaxis,
            λt, λs, γt, γs,
            AR, fLo, fLt, cmpo, cmps, cmpt)

        para[iaCMw0, ipdescentn] = CMw0
        para[iaCMw1, ipdescentn] = CMw1
        #------------------------------------------

        # Wing center load po calculation using cruise spanload cl(y)
        # -----------------------------------------
        ip = ipcruise1
        γt, γs = parg[iglambdat] * para[iarclt, ip], parg[iglambdas] * para[iarcls, ip] # Lift "taper ratios"
        Lhtail = WMTO * parg[igCLhNrat] * parg[igSh] / parg[igS]

        po = wingpo(b, bs, bo,
            λt, λs, γt, γs,
            AR, Nlift, BW, Lhtail, fLo, fLt)

        if (iwplan == 1)
            # engines on wing, at ys=bs/2
            Weng1 = parg[igWeng] / neng
        else
            # engines not mounted on wing
            Weng1 = 0.0
        end

        # HACK not tested
        nout = 0
        yout = 0.0 # avg. moment arm of outboard engines
        nin = 0
        yinn = 0.0

        if (iwplan == 1)
            if pari[iiengtype] == 0
                Weng1 = parg[igWfan] + parg[igWmot] + parg[igWfanGB]
            else
                Weng1 = parg[igWeng] / parg[igneng]
            end

        else
            Weng1 = 0.0
        end

        Winn = parg[igWinn]
        Wout = parg[igWout]
        dyWinn = parg[igdyWinn]
        dyWout = parg[igdyWout]
        if (pari[iifwing] == 0)
            rhofuel = 0.0 # tell surfw that there is no fuel in wings
        else
            rhofuel = parg[igrhofuel]
        end
        Ecap = parg[igEcap]
        Eweb = Ecap
        Gcap = Ecap * 0.5 / (1.0 + 0.3)
        Gweb = Ecap * 0.5 / (1.0 + 0.3)


        Ss, Ms, tbwebs, tbcaps, EIcs, EIns, GJs,
        So, Mo, tbwebo, tbcapo, EIco, EIno, GJo,
        Astrut, lstrutp, cosLs,
        Wscen, Wsinn, Wsout, dxWsinn, dxWsout, dyWsinn, dyWsout,
        Wfcen, Wfinn, Wfout, dxWfinn, dxWfout, dyWfinn, dyWfout,
        Wweb, Wcap, Wstrut,
        dxWweb, dxWcap, dxWstrut = surfw(po, b, bs, bo, co, zs,
            λt, λs, γt, γs,
            Nlift, iwplan, Weng1,
            nout, yout, nin, yinn,
            Winn, Wout, dyWinn, dyWout,
            sweep, wbox, hboxo, hboxs, rh, fLt,
            tauweb, σcap, σstrut, Ecap, Eweb, Gcap, Gweb,
            rhoweb, rhocap, rhostrut, rhofuel)
        # println([Ss,Ms,tbwebs,tbcaps,EIcs,EIns,GJs,
        # So,Mo,tbwebo,tbcapo,EIco,EIno,GJo,
        # Astrut,lstrutp,cosLs,
        # Wscen,Wsinn,Wsout,dxWsinn,dxWsout,dyWsinn,dyWsout,
        # Wfcen,Wfinn,Wfout,dxWfinn,dxWfout,dyWfinn,dyWfout,
        # Wweb,  Wcap,  Wstrut,
        # dxWweb,dxWcap,dxWstrut])
        # Wsinn is the in-board skin weight, Wsout is the outboard skin weight. 
        # Multiply by 2 to account for the two wing-halves: 
        Wwing = 2.0 * (Wscen + Wsinn + Wsout) * (1.0 + fwadd)
        dxWwing = 2.0 * (dxWsinn + dxWsout) * (1.0 + fwadd)

        # Note this assumes wings have some fuel, so additional check is performed to see if iifwing is 1
        #Calculate volume limited fuel weight depending on if wing center box has fuel or not
        Wfmax = 0.0
        dxWfmax = 0.0
        rfmax = 0.0
        if (pari[iifwing] == 1) # if fuel is stored in wings only then do this
            if (pari[iifwcen] == 0)
                Wfmax = 2.0 * (Wfinn + Wfout)
                dxWfmax = 2.0 * (dxWfinn + dxWfout)
            else
                Wfmax = 2.0 * (Wfcen + Wfinn + Wfout)
                dxWfmax = 2.0 * (dxWfinn + dxWfout)
            end

            #at full payload, the fuel tank cannot be full, so less bending relief from fuel
            Wfuelmp = Wpay - Wpaymax + parg[igWfuel] # Wfuelmp == parg[igWfuel] if Wpaymax = Wpay
            rfmax = Wfuelmp / Wfmax
        end


        # Save wing details into geometry array
        parg[igWwing] = Wwing * rlx + parg[igWwing] * (1.0 - rlx)
        parg[igWfmax] = Wfmax
        parg[igdxWwing] = dxWwing
        parg[igdxWfuel] = dxWfmax * rfmax

        parg[igtbwebs] = tbwebs
        parg[igtbcaps] = tbcaps
        parg[igtbwebo] = tbwebo
        parg[igtbcapo] = tbcapo
        parg[igAstrut] = Astrut
        parg[igcosLs] = cosLs
        parg[igWweb] = Wweb
        parg[igWcap] = Wcap
        parg[igWstrut] = Wstrut
        parg[igSomax] = So
        parg[igMomax] = Mo
        parg[igSsmax] = Ss
        parg[igMsmax] = Ms
        parg[igEIco] = EIco
        parg[igEIcs] = EIcs
        parg[igEIno] = EIno
        parg[igEIns] = EIns
        parg[igGJo] = GJo
        parg[igGJs] = GJs

        parg[igWstrut] = Wstrut
        parg[igdxWstrut] = dxWstrut

        # Strut chord (perpendicular to strut)
        cstrut = sqrt(0.5 * Astrut / (tohstrut * hstrut))
        Ssturt = 2.0 * cstrut * lstrutp
        parg[igcstrut] = cstrut
        parg[igSstrut] = Ssturt

        # Individual panel weights
        Winn = Wsinn * (1.0 + fwadd) + rfmax * Wfinn
        Wout = Wsout * (1.0 + fwadd) + rfmax * Wfout

        dyWinn = dyWsinn * (1.0 + fwadd) + rfmax * dyWfinn
        dyWout = dyWsout * (1.0 + fwadd) + rfmax * dyWfout

        parg[igWinn] = Winn
        parg[igWout] = Wout
        parg[igdyWinn] = dyWinn
        parg[igdyWout] = dyWout

        # -------------------------------
        #      Tail sizing section
        # -------------------------------

        # Set tail CL derivative 
        dϵdα = parg[igdepsda]
        sweeph = parg[igsweeph]
        tanL = tan(sweep * π / 180.0)
        tanLh = tan(sweeph * π / 180.0)

        ip = ipcruise1
        Mach = para[iaMach, ip]
        β = sqrt(1.0 - Mach^2) #Prandtl-Glauert factor √(1-M²)
        # Calculate the tail lift-curve slope
        dCLhdCL = (β + 2.0 / AR) / (β + 2.0 / ARh) * sqrt(β^2 + tanL^2) / sqrt(β^2 + tanLh^2) * (1.0 - dϵdα)
        parg[igdCLhdCL] = dCLhdCL

        # Set Nacelle CL derivative fraction
        dCLnda = parg[igdCLnda]
        dCLndCL = dCLnda * (β + 2.0 / AR) * sqrt(β^2 + tanL^2) / (2.0 * π * (1.0 + 0.5 * hboxo))
        parg[igdCLndCL] = dCLndCL

        # Fuselage pitching moment
        #       Use this with caution - slender body theory is used here to estimate the fuselage 
        #       pitching moment - this ofc isn't true if the aircraft fuselage isn't "slender"
        #       Drela used a 3D panel method to actually calculate the CMVf1 and CMV0  for the aircraft studied in the N+3 work
        #       If sizes are roughly that of the 737/ 777 or D8 perhaps best to use those values and comment out the following bits of code
        #TODO: Add switch to either calculate fuse pitching moment online or use offline specified values
        cosL = cos(sweep * π / 180.0)
        Mperp = Mach * cosL
        βn = sqrt(1 - Mperp^2) # PG correction factor with M⟂ 
        # Estimate finite wing ∂CL/∂α from thin airfoil lift-slope 2π and 
        #  corrections for sweep and compressibility:
        CLα = 2π * cosL / (sqrt(βn^2 + (2 * cosL / AR)^2) + 2 * cosL / AR)
        # Estimate CMVf1 via slender body theory: dM/dα = 𝒱 ⟹ dM/dCL = dM/dα × dα/dCL = 𝒱/(dCL/dα)
        # parg[igCMVf1] = parg[igfuseVol]/CLα

        # Size HT
        if (iterw <= 2 && initwgt == 0)
            #if initial iterations or intiial weight =0 then just get tail volume coeff Vh
            lhtail = xhtail - xwing
            Vh = parg[igVh]
            Sh = Vh * S * cma / lhtail
            parg[igSh] = Sh
        else
            # for subsequent iterations:
            htsize(pari, parg, view(para, :, ipdescentn), view(para, :, ipcruise1), view(para, :, ipcruise1))

            xwbox, xwing = parg[igxwbox], parg[igxwing]

            lhtail = xhtail - xwing
            Sh = parg[igSh]

            parg[igVh] = Sh * lhtail / (S * cma)
        end

        # Vertical tail sizing 

        # Estimate thrust at take-off and the resultant moment if OEI - to estimate Vertical tail size
        #   Same logic should hold if outboard electric motors fail, however electrical power can be redirected to maintain symmetric Thrust
        #   even if turboshaft fails. Therefore we assume that the worst yaw moment is if the aft engine fails the thrust lost is from the BLI ducted fan 
        #   connected mechanically to the turboshaft engines.
        # [Section 2.13.2 of TASOPT docs]

        ip = iprotate
        qstall = 0.5 * pare[ierho0, ip] * (pare[ieu0, ip] / 1.2)^2
        dfan = parg[igdfan]
        CDAe = parg[igcdefan] * 0.25π * dfan^2
        De = qstall * CDAe
        Fe = pare[ieFe, ip]

        # Calcualte max eng out moment
        Me = (Fe + De) * yeng

        if (iVTsize == 1)
            lvtail = xvtail - xwing
            Vv = parg[igVv]
            Sv = Vv * S * b / lvtail
            parg[igSv] = Sv
            parg[igCLveout] = Me / (qstall * Sv * lvtail) # Max lift coeff oc vertical tail with some yaw control when OEI [Eqn. 312 of TASOPT docs]
        else
            lvtail = xvtail - xwing
            CLveout = parg[igCLveout]
            Sv = Me / (qstall * CLveout * lvtail)
            parg[igSv] = Sv
            parg[igVv] = Sv * lvtail / (S * b)
        end

        # set HT max loading magnitude
        bh, coh, poh = tailpo(Sh, ARh, λh, qne, CLhmax)
        parg[igbh] = bh
        parg[igcoh] = coh

        # set VT max loading magnitude, based on single tail + its bottom image
        bv2, cov, pov = tailpo(2.0 * Sv / nvtail, 2.0 * ARv, λv, qne, CLvmax)
        bv = bv2/2
        parg[igbv] = bv
        parg[igcov] = cov

        # HT weight
        γh = λh
        γhs = λhs
        ihplan = 0
        Wengh = 0.0
        Ecap = parg[igEcap]
        Eweb = Ecap
        Gcap = Ecap * 0.5 / (1.0 + 0.3)
        Gweb = Ecap * 0.5 / (1.0 + 0.3)
        Ssh, Msh, tbwebsh, tbcapsh, EIcsh, EInsh, GJsh,
        Soh, Moh, tbweboh, tbcapoh, EIcoh, EInoh, GJoh,
        _, _, _,
        Wscenh, Wsinnh, Wsouth, dxWsinnh, dxWsouth, dyWsinnh, dyWsouth,
        Wfcenh, Wfinnh, Wfouth, dxWfinnh, dxWfouth, dyWfinnh, dyWfouth,
        Wwebh, Wcaph, Wstruth,
        dxWwebh, dxWcaph, dxWstruth = surfw(poh, bh, boh, boh, coh, zsh,
            λh, λhs, γh, γhs,
            1, ihplan, Wengh, 0.0, 0.0, 0.0, 0.0,
            0.0, 0.0, 0.0, 0.0,
            sweeph, wboxh, hboxh, hboxh, rhh, fLt,
            tauwebh, σcaph, σstrut, Ecap, Eweb, Gcap, Gweb,
            rhowebh, rhocaph, rhostrut, rhofuel)

        Whtail = 2.0 * (Wscenh + Wsinnh + Wsouth) * (1.0 + fhadd)
        dxWhtail = 2.0 * (dxWsinnh + dxWsouth) * (1.0 + fhadd)
        parg[igWhtail] = Whtail
        parg[igdxWhtail] = dxWhtail

        parg[igtbwebh] = tbweboh
        parg[igtbcaph] = tbcapoh
        parg[igEIch] = EIcoh
        parg[igEInh] = EInoh
        parg[igGJh] = GJoh

        # HT centroid x-offset
        xhbox = parg[igxhbox]
        dxh, macco = surfdx(bh, boh, boh, λh, λhs, sweeph)
        parg[igxhtail] = xhbox + dxh

        # HT pitching moment coeff
        fLoh = 0.0
        fLth = fLt
        cmph = 0.0
        CMh0, CMh1 = surfcm(bh, boh, boh, sweeph, Xaxis, λh, 1.0, λh, 1.0,
            ARh, fLoh, fLth, 0.0, 0.0, 0.0)
        para[iaCMh0, :] .= CMh0
        para[iaCMh1, :] .= CMh1

        # VT weight

        γv = λv
        γvs = λvs
        ivplan = 0
        Wengv = 0.0
        Ecap = parg[igEcap]
        Eweb = Ecap
        Gcap = Ecap * 0.5 / (1.0 + 0.3)
        Gweb = Ecap * 0.5 / (1.0 + 0.3)
        Ssv, Msv, tbwebsv, tbcapsv, EIcsv, EInsv, GJsv,
        Sov, Mov, tbwebov, tbcapov, EIcov, EInov, GJov,
        _, _, _,
        Wscenv, Wsinnv, Wsoutv, dxWsinnv, dxWsoutv, dyWsinnv, dyWsoutv,
        Wfcenv, Wfinnv, Wfoutv, dxWfinnv, dxWfoutv, dyWfinnv, dyWfoutv,
        Wwebv2, Wcapv2, Wstrutv,
        dxWwebv2, dxWcapv2, dxWstrutv = surfw(pov, bv2, bov, bov, cov, zsv,
            λv, λvs, γv, γvs,
            1.0, ivplan, Wengv, 0.0, 0.0, 0.0, 0.0,
            0.0, 0.0, 0.0, 0.0,
            sweepv, wboxv, hboxv, hboxv, rhv, fLt,
            tauwebv, σcapv, σstrut, Ecap, Eweb, Gcap, Gweb,
            rhowebv, rhocapv, rhostrut, rhofuel)

        Wvtail = (Wscenv + Wsinnv + Wsoutv) * (1.0 + fvadd) * nvtail
        dxWvtail = (dxWsinnv + dxWsoutv) * (1.0 + fvadd) * nvtail
        parg[igWvtail] = Wvtail
        parg[igdxWvtail] = dxWvtail

        parg[igtbwebv] = tbwebov
        parg[igtbcapv] = tbcapov
        parg[igEIcv] = EIcov
        parg[igEInv] = EInov
        parg[igGJv] = GJov

        # VT centroid x-offset
        xvbox = parg[igxvbox]
        dxv, _ = surfdx(bv2, bov, bov, λv, λvs, sweepv)
        parg[igxvtail] = xvbox + dxv

        # ----------------------
        #     Fuselage Fuel Tank weight
        # ----------------------
        if (pari[iifwing] == 0) #If fuel is stored in the fuselage
            #Unpack parameters
            time_flight = para[iatime, ipdescent1]
            tank_placement = fuse_tank.placement
            rhofuel = fuse_tank.rhofuel

            #Convective cooling
            if tank_placement == "rear"
                xftank_heat = parg[igxftankaft]
            else
                xftank_heat = parg[igxftank]
            end
            ifuel = pari[iifuel]
            M_inf = para[iaMach, ipcruise1]
            z_alt = para[iaalt, ipcruise1]
            
            #Fuel tank design
            fuse_tank.Wfuelintank = parg[igWfuel] / nftanks #Each fuel tank carries 1/nftanks of the fuel
            
            mdot_boiloff, Vfuel, Rtank, Winsul_sum, ltank, Wtank = tanksize!(fuse_tank, z_alt, M_inf, xftank_heat,
            time_flight, ifuel)

            parg[igWfmax] = Vfuel * rhofuel * gee * nftanks #If more than one tank, max fuel capacity is nftanks times that of one tank
            parg[igWftank] = nftanks * Wtank #total weight of fuel tanks (including insulation)
            parg[iglftank] = ltank
            parg[igRftank] = Rtank
            parg[igWinsftank] = nftanks * Winsul_sum #total weight of insulation in fuel tanks

            #Tank placement and weight moment
            lcabin = parg[igdxcabin]
            if tank_placement == "front"
                flag_front = 1
                flag_aft = 0
                xftank = parg[igxblend1] + 1.0*ft_to_m + ltank/2.0
                xftankaft = 0.0
            elseif tank_placement == "rear"
                flag_front = 0
                flag_aft = 1
                xftank = 0.0
                xftankaft = parg[igxblend1] + lcabin + 1.0*ft_to_m + ltank/2.0
            elseif tank_placement == "both"
                flag_front = 1
                flag_aft = 1
                xftank = parg[igxblend1] + 1.0*ft_to_m + ltank/2.0
                xftankaft = parg[igxblend1] + 1.0*ft_to_m + ltank + 1.0*ft_to_m + lcabin + 1.0*ft_to_m + ltank/2.0
            end
            
            parg[igxftank] = xftank
            parg[igxftankaft] = xftankaft
            parg[igxWftank] = Wtank * (flag_front * xftank + flag_aft * xftankaft) 
            xfuel = (flag_front * xftank + flag_aft * xftankaft) / (flag_front + flag_aft)
            parg[igxWfuel] = parg[igWfuel] * xfuel

            # Update fuselage according to tank requirements
            update_fuse!(pari, parg) #update fuselage length to accommodate tank
            fusebl!(pari, parg, para, parm, ipcruise1) #Recalculate fuselage bl properties

            #Update fuselage BL properties
            # Kinetic energy area at T.E.
            KAfTE = para[iaKAfTE, ipcruise1]
            # Surface dissapation area 
            DAfsurf = para[iaDAfsurf, ipcruise1]
            # Wake dissapation area
            DAfwake = para[iaDAfwake, ipcruise1]
            # Momentum area at ∞
            PAfinf = para[iaPAfinf, ipcruise1]

            # Assume K.E., Disspation and momentum areas are const. for all mission points:
            para[iaKAfTE, :] .= KAfTE
            para[iaDAfsurf, :] .= DAfsurf
            para[iaDAfwake, :] .= DAfwake
            para[iaPAfinf, :] .= PAfinf

            #Use homogeneous tank model to calculate required venting
            _, ps, _, _, _, _, _, Mvents, _, _ = CryoTank.analyze_TASOPT_tank(ac, fuse_tank.t_hold_orig, fuse_tank.t_hold_dest)
            parg[igWfvent] = Mvents[end] * gee #Store total fuel weight that is vented
            fuse_tank.pmin = minimum(ps) #Store minimum tank pressure across mission

            if iterw > 2 #Calculate takeoff engine state and time
                #This is needed to know the TO duration to integrate the tank state
                # set static thrust for takeoff routine
                ip = ipstatic
                icall = 1
                icool = 1
    
                ichoke5, ichoke7 = tfcalc!(pari, parg, view(para, :, ip), view(pare, :, ip), ip, icall, icool, inite1)
    
                # set rotation thrust for takeoff routine
                # (already available from cooling calculations)
                ip = iprotate
                icall = 1
                icool = 1
                ichoke5, ichoke7 = tfcalc!(pari, parg, view(para, :, ip), view(pare, :, ip), ip, icall, icool, inite1)
    
                takeoff!(ac; printTO = false)
            end
        end

        # -----------------------------
        # Heat exchanger design and operation
        # ------------------------------
        ipdes = ipcruise1 #Design point: start of cruise

        if iterw > 2 #Only include heat exchangers after second iteration
<<<<<<< HEAD
            HXs = hxdesign!(pare, pari, ipdes, HXs) #design and off-design HX performance

            #Find and store maximum HX outer diameter to check fit in engine 
            for HX in HXs
                if HX.HXgeom.fconc #If HX is in the core
                    parg[igdHXmax] = max(parg[igdHXmax], HX.HXgeom.D_o)
                end
            end
            
=======
            HXs = hxdesign!(pare, pari, ipdes, HXs)
            #Note that engine state at takeoff should be calculated every iteration for correct balance-field. 
            #With fuel storage in tanks, this is done in the block above.
>>>>>>> eae5d487
        end

        # -----------------------------
        # Drag and engine calculations
        # ------------------------------
        # Total Drag

        WMTO = parg[igWMTO]
        #calculate for start-of-cruise point
        # ip = ipclimbn
        ip = ipcruise1

        #Calculate fuel weight moment for balance
        if (pari[iifwing] == 1) #If fuel is stored in the wings
            xfuel = parg[igxwbox] + parg[igdxWfuel] / parg[igWfuel]
            parg[igxWfuel] = parg[igWfuel] * parg[igxwbox] + parg[igdxWfuel] #Store fuel weight moment
        end

        # Pitch trim by adjusting Clh or by moving wing
        Wzero = WMTO - parg[igWfuel] #Zero fuel weight
        Wf = para[iafracW, ip] * WMTO - Wzero
        rfuel = Wf / parg[igWfuel]
        rpay = 1.0
        ξpay = 0.0
        itrim = 1
        balance(pari, parg, view(para, :, ip), rfuel, rpay, ξpay, itrim)

        # Set N.P. at cruise
        parg[igxNP] = para[iaxNP, ip]

        para[iaalt, ipclimbn] = para[iaalt, ipcruise1]

        # Drag buildup cdsum()
        cdsum!(pari, parg, view(para, :, ip), view(pare, :, ip), 1)

        # L/D and Design point thrust
        # println("CD = ", para[iaCD,ip])
        LoD = para[iaCL, ip] / para[iaCD, ip]
        gamV = para[iagamV, ip]
        W = para[iafracW, ip] * WMTO
        BW = W + WbuoyCR
        # Fdes = BW * (1 / LoD + gamV) * 1.05 #Ad-hoc 5% addition for OEI
        Fdes = BW * (1 / LoD + gamV)

        pare[ieFe, ip] = Fdes / neng

        # Size engine for TOC
        icall = 0
        icool = 1
        if (iterw == 1 || initeng == 0)
            # initialize engine state
            inite1 = 0
        else
            # start with current engine state
            inite1 = 1
        end

        ichoke5, ichoke7 = tfcalc!(pari, parg, view(para, :, ip), view(pare, :, ip), ip, icall, icool, inite1)

        # store engine design-point parameters for all operating points
        parg[igA5] = pare[ieA5, ip] / pare[ieA5fac, ip]
        parg[igA7] = pare[ieA7, ip] / pare[ieA7fac, ip]
        for jp = 1:iptotal
            pare[ieA2, jp] = pare[ieA2, ip]
            pare[ieA25, jp] = pare[ieA25, ip]
            pare[ieA5, jp] = parg[igA5] * pare[ieA5fac, jp]
            pare[ieA7, jp] = parg[igA7] * pare[ieA7fac, jp]

            pare[ieNbfD, jp] = pare[ieNbfD, ip]
            pare[ieNblcD, jp] = pare[ieNblcD, ip]
            pare[ieNbhcD, jp] = pare[ieNbhcD, ip]
            pare[ieNbhtD, jp] = pare[ieNbhtD, ip]
            pare[ieNbltD, jp] = pare[ieNbltD, ip]

            pare[iembfD, jp] = pare[iembfD, ip]
            pare[iemblcD, jp] = pare[iemblcD, ip]
            pare[iembhcD, jp] = pare[iembhcD, ip]
            pare[iembhtD, jp] = pare[iembhtD, ip]
            pare[iembltD, jp] = pare[iembltD, ip]

            pare[iepifD, jp] = pare[iepifD, ip]
            pare[iepilcD, jp] = pare[iepilcD, ip]
            pare[iepihcD, jp] = pare[iepihcD, ip]
            pare[iepihtD, jp] = pare[iepihtD, ip]
            pare[iepiltD, jp] = pare[iepiltD, ip]
        end

        dfan = parg[igdfan]
        dlcomp = parg[igdlcomp]
        dhcomp = parg[igdhcomp]

        Mach = para[iaMach, ip]
        CL = para[iaCL, ip]
        CD = para[iaCD, ip]

        # bare weight for one engine [Newtons]
        mdotc = pare[iemblcD, ip] * sqrt(Tref / TSL) * (pSL / pref)
        BPR = pare[ieBPR, ip]
        OPR = pare[iepilc, ip] * pare[iepihc, ip]

        # weight of engine and related stuff
        Gearf = parg[igGearf]
        HX_add_mass_frac = parg[igHXaddmassfrac] #Added mass fraction to HX
        Weng, Wnace, Webare, W_HXs, Snace1 = tfweight(iengwgt, Gearf, OPR, BPR, mdotc, dfan, rSnace,
            dlcomp, neng, feadd, fpylon, HXs, HX_add_mass_frac)

        parg[igWeng] = Weng
        parg[igWebare] = Webare
        parg[igWnace] = Wnace
        parg[igWeng] = Weng
        parg[igWHXs] = W_HXs #Store total weight of heat exchangers

        # set new nacelle area / reference area  fraction fSnace
        Snace = Snace1 * neng
        fSnace = Snace / S
        parg[igfSnace] = fSnace
        lnace = parg[igdfan] * parg[igrSnace] * 0.15
        parg[iglnace] = lnace

        ipc1 = 1
        time_propsys += mission!(pari, parg, parm, para, pare, Ldebug)

        # this calculated fuel is the design-mission fuel 
        parg[igWfuel] = parm[imWfuel]
        
        # Store all OPRs for diagnostics
        pare[ieOPR, :] .= pare[iepilc, :] .* pare[iepihc, :]
        # size cooling mass flow at takeoff rotation condition (at Vstall)
        ip = iprotate

        # must define CDwing for this point in case there's wing BLI
        cdfw = para[iacdfw, ip] * para[iafexcdw, ip]
        cdpw = para[iacdpw, ip] * para[iafexcdw, ip]
        cosL = cos(parg[igsweep] * pi / 180.0)
        para[iaCDwing, ip] = cdfw + cdpw * cosL^3

        icall = 1
        icool = 2
        ichoke5, ichoke7 = tfcalc!(pari, parg, view(para, :, ip), view(pare, :, ip), ip, icall, icool, inite1)

        # Tmetal was specified... set blade row cooling flow ratios for all points
        for jp = 1:iptotal
            for icrow = 1:ncrowx
                pare[ieepsc1+icrow-1, jp] = pare[ieepsc1+icrow-1, ip]
            end
            # also set first estimate of total cooling mass flow fraction
            pare[iefc, jp] = pare[iefc, ip]
        end

        # Recalculate weight wupdate()
        ip = ipcruise1
        Wupdate!(parg, rlx, fsum)

        parm[imWTO] = parg[igWMTO]
        parm[imWfuel] = parg[igWfuel]

        # Set previous iteration weights 
        WMTO3 = WMTO2
        WMTO2 = WMTO1
        WMTO1 = parg[igWMTO]

        ifirst = false

        # Get mission fuel burn (check if fuel capacity is sufficent)

        # Recalculate weight wupdate()
        ip = ipcruise1
        Wupdate!(parg, rlx, fsum)

        parm[imWTO] = parg[igWMTO]
        parm[imWfuel] = parg[igWfuel]
        # printstyled("Wfuel = $(parg[igWfuel]) \n", color=:blue)

        # Set previous iteration weights 
        WMTO3 = WMTO2
        WMTO2 = WMTO1
        WMTO1 = parg[igWMTO]

        # BFL calculations/ Noise? / Engine perf 

    end

    # normal takeoff and balanced-field takeoff calculations
    # set static thrust for takeoff routine
    ip = ipstatic
    icall = 1
    icool = 1

    ichoke5, ichoke7 = tfcalc!(pari, parg, view(para, :, ip), view(pare, :, ip), ip, icall, icool, inite1)

    # set rotation thrust for takeoff routine
    # (already available from cooling calculations)
    ip = iprotate
    icall = 1
    icool = 1
    ichoke5, ichoke7 = tfcalc!(pari, parg, view(para, :, ip), view(pare, :, ip), ip, icall, icool, inite1)

    # calculate takeoff and balanced-field lengths
    takeoff!(ac)

    # calculate CG limits from worst-case payload fractions and packings
    rfuel0, rfuel1, rpay0, rpay1, xCG0, xCG1 = cglpay(pari, parg)
    parg[igxCGfwd] = xCG0
    parg[igxCGaft] = xCG1
    parg[igrpayfwd] = rpay0
    parg[igrpayaft] = rpay1

    # set neutral point at cruise
    ip = ipcruise1
    Wzero = WMTO - parg[igWfuel]
    Wf = para[iafracW, ip] * WMTO - Wzero
    rfuel = Wf / parg[igWfuel]
    rpay = 1.0
    ξpay = 0.0
    itrim = 0
    balance(pari, parg, view(para, :, ip), rfuel, rpay, ξpay, itrim)
    
end

"""
Wupdate0 updates the weight of the aircraft
"""
function Wupdate0!(parg, rlx, fsum)
    WMTO = parg[igWMTO]
    

    ftotadd = sum(parg[[igfhpesys, igflgnose, igflgmain]])
    fsum = 0.0

    Wsum = parg[igWpay] +
           parg[igWfuse] +
           parg[igWwing] +
           parg[igWstrut] +
           parg[igWhtail] +
           parg[igWvtail] +
           parg[igWeng] +
           parg[igWfuel] +
           parg[igWtesys] +
           parg[igWftank]

    WMTO = rlx * Wsum / (1.0 - ftotadd) + (1.0 - rlx) * WMTO
    parg[igWMTO] = WMTO

end


"""
Wupdate
"""
function Wupdate!(parg, rlx, fsum)

    WMTO = parg[igWMTO]

    fwing = parg[igWwing] / WMTO
    fstrut = parg[igWstrut] / WMTO
    fhtail = parg[igWhtail] / WMTO
    fvtail = parg[igWvtail] / WMTO
    feng = parg[igWeng] / WMTO
    ffuel = parg[igWfuel] / WMTO
    fhpesys = parg[igfhpesys]
    flgnose = parg[igflgnose]
    flgmain = parg[igflgmain]

    ftesys = parg[igWtesys] / WMTO

    Wtesys = parg[igWtesys]
    Wftank = parg[igWftank]
    Wpay = parg[igWpay]
    Wfuse = parg[igWfuse]

    ftank = parg[igWftank] / WMTO

    fsum = fwing + fstrut + fhtail + fvtail + feng + ffuel + fhpesys +
           flgnose + flgmain + ftank + ftesys

    if (fsum ≥ 1.0)
        println("SOMETHING IS WRONG fsum ≥ 1")
    end

    # WMTO = rlx*(Wpay + Wfuse + Wtesys + Wftank)/(1.0-fsum) + (1.0-rlx)*WMTO
    WMTO = rlx * (Wpay + Wfuse) / (1.0 - fsum) + (1.0 - rlx) * WMTO

    parg[igWMTO] = WMTO
    parg[igWwing] = WMTO * fwing
    parg[igWstrut] = WMTO * fstrut
    parg[igWhtail] = WMTO * fhtail
    parg[igWvtail] = WMTO * fvtail
    parg[igWeng] = WMTO * feng
    parg[igWfuel] = WMTO * ffuel
   
    
    parg[igWftank] = WMTO * ftank 


    parg[igWtesys] = WMTO * ftesys


end

"""
    set_ambient_conditions!(ac, mis_point, Mach=NaN)

Sets ambient condition at the given mission point `mis_point`.
"""
function set_ambient_conditions!(ac, mis_point, Mach=NaN)
    mis_point = mis_point
    ΔTatmos = ac.parmd[imDeltaTatm]
    altkm = ac.parad[iaalt, mis_point]/1000.0
    T0, p0, ρ0, a0, μ0 = atmos(altkm, ΔTatmos)
    if Mach === NaN
        Mach = ac.parad[iaMach, mis_point]
    end
    ac.pared[iep0, mis_point] = p0
    ac.pared[ieT0, mis_point] = T0
    ac.pared[iea0, mis_point] = a0
    ac.pared[ierho0, mis_point] = ρ0
    ac.pared[iemu0, mis_point] = μ0
    ac.pared[ieM0, mis_point] = Mach
    ac.pared[ieu0, mis_point] = Mach * a0
    ac.parad[iaReunit, mis_point] = Mach * a0 * ρ0 / μ0

end  # function set_ambient_conditions<|MERGE_RESOLUTION|>--- conflicted
+++ resolved
@@ -1317,7 +1317,6 @@
         ipdes = ipcruise1 #Design point: start of cruise
 
         if iterw > 2 #Only include heat exchangers after second iteration
-<<<<<<< HEAD
             HXs = hxdesign!(pare, pari, ipdes, HXs) #design and off-design HX performance
 
             #Find and store maximum HX outer diameter to check fit in engine 
@@ -1326,12 +1325,8 @@
                     parg[igdHXmax] = max(parg[igdHXmax], HX.HXgeom.D_o)
                 end
             end
-            
-=======
-            HXs = hxdesign!(pare, pari, ipdes, HXs)
             #Note that engine state at takeoff should be calculated every iteration for correct balance-field. 
             #With fuel storage in tanks, this is done in the block above.
->>>>>>> eae5d487
         end
 
         # -----------------------------
