using Printf
"""
    wsize(ac; itermax=35,
    wrlx1=0.5, wrlx2=0.9, wrlx3=0.5, initwgt=false, initeng=0, 
    iairf=1, Ldebug=false, printiter=true, saveODperf=false)

Main weight sizing function. Calls on various sub-functions to calculate weight of fuselage, wings, tails, etc.,
and iterates until the MTOW converges to within a specified tolerance.

!!! details "🔃 Inputs and Outputs"
    **Inputs:**
    - Array of flags that control design choices - fuel types, where to store fuel, etc.
    - Geometric and structural parameters - dimensions primarily
    - Aerodynamic parameters - CL, CD, KE dissipation, etc.
    - Mission-specific parameters - alt, mach, P, T etc.
    - Engine-specific parameters 

    **Outputs:**
    - No explicit outputs. Computed quantities are saved to `par` arrays of `aircraft` model.
"""
function wsize(ac; itermax=35,
    wrlx1=0.5, wrlx2=0.9, wrlx3=0.5, initwgt=false, initeng=0, 
    iairf=1, Ldebug=false, printiter=true, saveODperf=false)

    #Unpack data storage arrays
    pari = ac.pari
    parg = ac.parg
    parm = ac.parmd
    para = ac.parad
    pare = ac.pared      
    
    fuse_tank = ac.fuse_tank #Unpack struct with tank parameters
    
    fuse = ac.fuselage 

    time_propsys = 0.0

    inite1 = 0

    ichoke5 = zeros(iptotal)
    ichoke7 = zeros(iptotal)
    Tmrow = zeros(ncrowx)
    epsrow = zeros(ncrowx)
    epsrow_Tt3 = zeros(ncrowx)
    epsrow_Tt4 = zeros(ncrowx)
    epsrow_Trr = zeros(ncrowx)

    # Weight convergence tolerance 
    # tolerW = 1.0e-10
    tolerW = 1.0e-8
    # tolerW = 1.0e-6
    errw = 1.0
    # Initialze some variables
    fsum = 0.0
    ifirst = true

    # update_fuse!(parg)

    # Flags
    # Fuel type 24 == kerosene #TODO need to update this for LH2
    ifuel = pari[iifuel]
    iwplan = pari[iiwplan]
    iengloc = pari[iiengloc]
    iengwgt = pari[iiengwgt]
    iVTsize = pari[iiVTsize]
    ifwing = pari[iifwing]

    # Unpack number of powertrain elements
    # nfan = parpt[ipt_nfan]
    ngen = parpt[ipt_ngen]
    nTshaft = parpt[ipt_nTshaft]

    #Calculate sea level temperature corresponding to TO conditions
    altTO = parm[imaltTO] 
    T_std,_,_,_,_ = atmos(altTO/1e3)
    ΔTatmos = parm[imT0TO] - T_std #temperature difference such that T(altTO) = T0TO
    parm[imDeltaTatm] = ΔTatmos

    # set cruise-altitude atmospheric conditions
    set_ambient_conditions!(ac, ipcruise1)

    # set takeoff-altitude atmospheric conditions
    set_ambient_conditions!(ac, iprotate, 0.25)

    # Set atmos conditions for top of climb
    set_ambient_conditions!(ac, ipclimbn)

    # Calculate fuselage B.L. development at start of cruise: ipcruise1
<<<<<<< HEAD
    time_fusebl = @elapsed fusebl!(fuse,pari, parg, para, ipcruise1)
=======
    time_fusebl = @elapsed fusebl!(pari, parg, para, parm, ipcruise1)
>>>>>>> 2beaa3ab
    # println("Fuse bl time = $time_fusebl")
    # Kinetic energy area at T.E.
    KAfTE = para[iaKAfTE, ipcruise1]
    # Surface dissapation area 
    DAfsurf = para[iaDAfsurf, ipcruise1]
    # Wake dissapation area
    DAfwake = para[iaDAfwake, ipcruise1]
    # Momentum area at ∞
    PAfinf = para[iaPAfinf, ipcruise1]

    # Assume K.E., Disspation and momentum areas are const. for all mission points:
    para[iaKAfTE, :] .= KAfTE
    para[iaDAfsurf, :] .= DAfsurf
    para[iaDAfwake, :] .= DAfwake
    para[iaPAfinf, :] .= PAfinf

    #Calculate fuel lower heating value for PFEI
    parm[imLHVfuel] = fuelLHV(ifuel)

    # Set quantities that are fixed during weight iteration

    # Unpack payload and range for design mission - this is the mission that the structures are sized for
    Rangetot = parm[imRange]
    #Typical payload
    Wpay = parm[imWpay]

    Wpaymax = parg[igWpaymax] # Max payload
    # if Wpay or Wpaymax is unset
    if (Wpaymax == 0)
        println("Max payload weight was not set, setting Wpaymax = Wpay")
        Wpaymax = parg[igWpaymax] = max(Wpay, Wpaymax)
    end

    # Store the design mission in the geometry array as well
    parg[igRange] = Rangetot
    parg[igWpay] = Wpay

    # Weight fractions
    feadd = parg[igfeadd]
    fhadd = parg[igfhadd]
    fvadd = parg[igfvadd]
    fwadd = parg[igfflap] + parg[igfslat] +
            parg[igfaile] + parg[igflete] + parg[igfribs] + parg[igfspoi] + parg[igfwatt]

    fpylon = parg[igfpylon]

    flgnose = parg[igflgnose]
    flgmain = parg[igflgmain]


    freserve = parg[igfreserve]

    # fuselage lift carryover loss, tip lift loss fractions
    fLo = parg[igfLo]
    fLt = parg[igfLt]

    xwbox = parg[igxwbox]
    xhbox = parg[igxhbox]
    xvbox = parg[igxvbox]
    xeng = parg[igxeng]

    # fuselage-bending inertial relief factors
    rMh = parg[igrMh]
    rMv = parg[igrMv]

    # tail CL's at structural sizing cases
    CLhmax = parg[igCLhmax]
    CLvmax = parg[igCLvmax]

    # wing break, wing tip taper ratios
    λs = parg[iglambdas]
    λt = parg[iglambdat]

    # tail surface taper ratios (no inner panel, so λs=1)
    λhs = 1.0
    λh = parg[iglambdah]
    λvs = 1.0
    λv = parg[iglambdav]

    # wing geometry parameters
    sweep = parg[igsweep]
    wbox = parg[igwbox]
    hboxo = parg[ighboxo]
    hboxs = parg[ighboxs]
    rh = parg[igrh]
    AR = parg[igAR]
    bo = parg[igbo]
    ηs = parg[igetas]
    Xaxis = parg[igXaxis]

    # tail geometry parameters
    sweeph = parg[igsweeph]
    wboxh = parg[igwboxh]
    hboxh = parg[ighboxh]
    rhh = parg[igrhh]
    ARh = parg[igARh]
    boh = parg[igboh]

    sweepv = parg[igsweepv]
    wboxv = parg[igwboxv]
    hboxv = parg[ighboxv]
    rhv = parg[igrhv]
    ARv = parg[igARv]
    bov = parg[igbov]

    # number of vertical tails
    nvtail = parg[ignvtail]

    # strut vertical base height, h/c, strut shell t/h
    zs = parg[igzs]
    hstrut = parg[ighstrut]
    tohstrut = 0.05

    # assume no struts on tails
    zsh = 0.0
    zsv = 0.0

    # max g load factors for wing, fuselage
    Nlift = parg[igNlift]
    Nland = parg[igNland]

    # never-exceed dynamic pressure for sizing tail structure
    Vne = parg[igVne]
    qne = 0.5 * ρSL * Vne^2

    # wingbox stresses and densities [section 3.1.9 taspot.pdf [prash]] #reference
    σcap = parg[igsigcap] * parg[igsigfac]
    tauweb = parg[igtauweb] * parg[igsigfac]
    rhoweb = parg[igrhoweb]
    rhocap = parg[igrhocap]

    # strut stress and density
    σstrut = parg[igsigstrut] * parg[igsigfac]
    rhostrut = parg[igrhostrut]

    # assume tail stresses and densities are same as wing's (keeps it simpler)
    σcaph = σcap
    tauwebh = tauweb
    rhowebh = rhoweb
    rhocaph = rhocap

    σcapv = σcap
    tauwebv = tauweb
    rhowebv = rhoweb
    rhocapv = rhocap

    # number of engines, y-position of outermost engine
    neng = parg[igneng]
    yeng = parg[igyeng]

    # fan hub/tip ratio
    HTRf = parg[igHTRf]

    # nacelle wetted area / fan area ratio
    rSnace = parg[igrSnace]

    nftanks = pari[iinftanks] #Number of fuel tanks in fuselage

    #Fuselage fuel tank placement and moment
    #Initialize parameters

    xfuel = 0.0
    ltank = 0.0

    if (pari[iifwing] == 1) #If fuel is stored in the wings
        xftank = 0.0
        xftankaft = 0.0
    else
<<<<<<< HEAD
        xftank = fuse.layout.x_start_cylinder + 1.0*ft_to_m
        xftankaft = fuse.layout.x_end_cylinder
=======
        xftank = parg[igxblend1] + 1.0*ft_to_m
        xftankaft = parg[igxblend2]

        #Calculate fuel temperature and density as a function of pressure
        β0 = 1 - fuse_tank.ullage_frac
        fuel_mix = SaturatedMixture(fuse_tank.fueltype, fuse_tank.pvent, β0)

        Tfuel = fuel_mix.liquid.T
        ρliq = fuel_mix.liquid.ρ
        ρgas = fuel_mix.gas.ρ
        hvap = fuel_mix.hvap

        pare[ieTft, :] .= Tfuel #Temperature of fuel in fuel tank #TODO remove this and replace with the one in struct
        pare[ieTfuel, :] .= Tfuel #Initialize fuel temperature as temperature in tank
        parg[igrhofuel] = fuel_mix.ρ
        fuse_tank.rhofuel = ρliq
        fuse_tank.Tfuel = Tfuel
        fuse_tank.hvap = hvap
        fuse_tank.rhofuelgas = ρgas
>>>>>>> 2beaa3ab
    end
        
    parg[igxftank] = xftank
    parg[igxftankaft] = xftankaft

    #Initialize HX storage array and reset previous HX engine values
    HXs = []
    resetHXs(pare)

    #Store fuselage parameters in fuse_tank for ease of access 
    fuse_tank.Rfuse = parg[igRfuse]
    fuse_tank.dRfuse = parg[igdRfuse]
    fuse_tank.wfb = parg[igwfb]
    fuse_tank.nfweb = parg[ignfweb]
   
    # -------------------------------------------------------    
    ## Initial guess section [Section 3.2 of TASOPT docs]
    # -------------------------------------------------------
    # Allow first iteration
    if (initwgt == 0)

        Whtail = 0.05 * Wpay / parg[igsigfac]
        Wvtail = Whtail
        Wwing = 0.5 * Wpay / parg[igsigfac]
        Wstrut = 0.0
        Wftank = 0.0
        Weng = 0.0 * Wpay
        feng = 0.0

        dxWhtail = 0.0
        dxWvtail = 0.0

        # Wing panel weights and moments (after estimating span first)
        ip = ipcruise1
        We = 5.0 * Wpay
        S = We / (0.5 * pare[ierho0, ip] * pare[ieu0, ip]^2 * para[iaCL, ip])
        b = sqrt(S * parg[igAR])
        bs = b * ηs
        Winn = 0.15 * Wpay / parg[igsigfac]
        Wout = 0.05 * Wpay / parg[igsigfac]
        dyWinn = Winn * 0.30 * (0.5 * (bs - bo))
        dyWout = Wout * 0.25 * (0.5 * (b - bs))

        parg[igWhtail] = Whtail
        parg[igWvtail] = Wvtail
        parg[igWwing] = Wwing
        parg[igWstrut] = Wstrut
        parg[igWeng] = Weng
        parg[igWinn] = Winn
        parg[igWout] = Wout
        parg[igWftank] = Wftank
        parg[igdxWhtail] = dxWhtail
        parg[igdxWvtail] = dxWvtail
        parg[igdyWinn] = dyWinn
        parg[igdyWout] = dyWout


        # wing centroid x-offset form wingbox
        dxwing, macco = surfdx(b, bs, bo, λt, λs, sweep)
        xwing = xwbox + dxwing
        parg[igxwing] = xwing

        # tail area centroid locations (assume no offset from sweep initially)
        parg[igxhtail], parg[igxvtail] = xhbox, xvbox
        # center wingbox chord extent for fuse weight calcs (small effect)
        cbox = 0.0
        # nacelle, fan duct, core, cowl lengths ℛℯ calcs
        parg[iglnace] = 0.5 * S / b

        # nacelle Awet/S
        fSnace = 0.2
        parg[igfSnace] = fSnace

        # Initial fuel fraction estimate from BRE
        LoD = 18.0
        TSFC = 1.0 / 7000.0
        V = pare[ieu0, ipcruise1]
        ffburn = (1.0 - exp(-Rangetot * TSFC / (V * LoD))) # ffburn = Wfuel/WMTO
        ffburn = min(ffburn, 0.8 / (1.0 + freserve))   # 0.8 is the fuel useability? 

        # mission-point fuel fractions ⇾ ffuel = Wfuel/WMTO
        ffuelb = ffburn * (1.0 + freserve)  # start of climb
        ffuelc = ffburn * (0.90 + freserve)  # start of cruise
        ffueld = ffburn * (0.02 + freserve)  # start of descent
        ffuele = ffburn * (0.0 + freserve)  # end of descent (landing) 

        # max fuel fraction is at start of climb
        ffuel = ffuelb # ffuel is max fuel fraction

        # Set initial climb γ = 0 to force intial guesses
        para[iagamV, :] .= 0.0

        # Put initial-guess weight fractions in mission-point array. 

        # These are points before climb starts
        para[iafracW, ipstatic] = 1.0
        para[iafracW, iprotate] = 1.0
        para[iafracW, iptakeoff] = 1.0
        para[iafracW, ipcutback] = 1.0

        # Interpolate for the rest
        #--------- Simple linear interpolation ---------
        #     y-y1   y2-y1
        #     ---- = ----- => y = y1*(1-frac) + y2*frac
        #     x-x1   x2-x1
        #-----------------------------------------------
        # Climb
        @inbounds for ip = ipclimb1:ipclimbn
            frac = float(ip - ipclimb1) / float(ipclimbn - ipclimb1)
            ffp = ffuelb * (1.0 - frac) + ffuelc * frac
            para[iafracW, ip] = 1.0 - ffuel + ffp
        end

        # Cruise
        @inbounds for ip = ipcruise1:ipcruisen
            frac = float(ip - ipcruise1) / float(ipcruisen - ipcruise1)
            ffp = ffuelc * (1.0 - frac) + ffueld * frac
            para[iafracW, ip] = 1.0 - ffuel + ffp
        end

        # Descent
        @inbounds for ip = ipdescent1:ipdescentn
            frac = float(ip - ipdescent1) / float(ipdescentn - ipdescent1)
            ffp = ffueld * (1.0 - frac) + ffuele * frac
            para[iafracW, ip] = 1.0 - ffuel + ffp
        end

        # Initial tail info for sizing of fuselage bending and torsion added material 
        Sh = (2.0 * Wpaymax) / (qne * CLhmax)
        Sv = (2.0 * Wpaymax) / (qne * CLvmax)
        bv = sqrt(Sv * ARv)

        parg[igSh] = Sh
        parg[igSv] = Sv

        # Initial wing and tail pitching moments (including sweep)
        para[iaCMw0, :] .= 0.0
        para[iaCMw1, :] .= 0.0
        para[iaCMh0, :] .= 0.0
        para[iaCMh1, :] .= 0.0
        para[iaCLh, :] .= 0.0

        # Initial cruise-climb angle gamVcr needed to estimate end-of-cruise altitude
        gamVcr = 0.0002
        para[iaCD, ipcruise1] = para[iaCL, ipcruise1] / LoD
        para[iagamV, ipcruise1] = gamVcr

        # Pressure and altitude at start of cruise
        Mach = para[iaMach, ipcruise1]
        p0c = pare[iep0, ipcruise1]
        altc = para[iaalt, ipcruise1]

        # Guess pressure at end-of-cruise (scales with weight)
        p0d = p0c * (1.0 - ffuel + ffueld) / (1.0 - ffuel + ffuelc)
        pare[iep0, ipcruisen] = p0d

        # Guess for OEI #TODO This needs some thinking about what is "One engine out" mean for a turbo-electric aircraft
        # pare[ieFe, iprotate] = 2.0*Wpay/neng
        pare[ieFe, iprotate] = 2.0 * Wpay # ieFe now stores total thrust
        pare[ieu0, iprotate] = 70.0
        Afan = 3.0e-5 * Wpay / neng
        parg[igdfan] = sqrt(Afan * 4.0 / π)

        # Guess fan face mach numbers for nacelle CD calcs
        M2des = pare[ieM2, ipcruise1] = 0.6
        pare[ieM2, ipstatic:ipcruisen] .= M2des
        pare[ieM2, ipdescent1:ipdescentn] .= 0.8 * M2des

        # calculate initial guesses for cooling mass flow ratios epsrow(.)
        ip = iprotate
        cpc = 1080.0
        cp4 = 1340.0
        Rgc = 288.0
        Rg4 = 288.0
        M0to = pare[ieu0, ip] / pare[iea0, ip]
        T0to = pare[ieT0, ip]
        epolhc = pare[ieepolhc, ip]
        OPRto = pare[iepilc, ipcruise1] * pare[iepihc, ipcruise1]
        Tt4to = pare[ieTt4, ip]
        dTstrk = pare[iedTstrk, ip]
        Mtexit = pare[ieMtexit, ip]
        efilm = pare[ieefilm, ip]
        tfilm = pare[ietfilm, ip]
        StA = pare[ieStA, ip]
        for icrow = 1:ncrowx
            Tmrow[icrow] = parg[igTmetal]
        end

        Tt2to = T0to * (1.0 + 0.5 * (gamSL - 1.0) * M0to^2)
        Tt3to = Tt2to * OPRto^(Rgc / (epolhc * cpc))
        Trrat = 1.0 / (1.0 + 0.5 * Rg4 / (cp4 - Rg4) * Mtexit^2)

        ncrow, epsrow, epsrow_Tt3, epsrow_Tt4, epsrow_Trr = mcool(ncrowx, Tmrow,
            Tt3to, Tt4to, dTstrk, Trrat, efilm, tfilm, StA)

        epstot = 0.0
        for icrow = 1:ncrow
            epstot = epstot + epsrow[icrow]
        end
        fo = pare[iemofft, ip] / pare[iemcore, ip]
        fc = (1.0 - fo) * epstot

        for jp = 1:iptotal
            pare[iefc, jp] = fc
            for icrow = 1:ncrowx
                pare[ieepsc1+icrow-1, jp] = epsrow[icrow]
                pare[ieTmet1+icrow-1, jp] = Tmrow[icrow]
            end
        end
        # end

    else #Second iteration onwards use previously calculated values

        # Wing parameters
        S = parg[igS]
        b = parg[igb]
        bs = parg[igbs]
        bo = parg[igbo]

        bh = parg[igbh]
        bv = parg[igbv]

        coh = parg[igcoh]
        cov = parg[igcov]

        cbox = parg[igco] * parg[igwbox]


        Whtail = parg[igWhtail]
        Wvtail = parg[igWvtail]
        Wwing = parg[igWwing]
        Wstrut = parg[igWstrut]
        Weng = parg[igWeng]
        Winn = parg[igWinn]
        Wout = parg[igWout]
        dxWhtail = parg[igdxWhtail]
        dxWvtail = parg[igdxWvtail]
        dyWinn = parg[igdyWinn]
        dyWout = parg[igdyWout]

        WMTO = parg[igWMTO]
        feng = parg[igWeng] / WMTO
        ffuel = parg[igWfuel] / WMTO

        xwing = parg[igxwing]
        dxwing = parg[igxwing] - parg[igxwbox]

        xhtail = parg[igxhtail]
        xvtail = parg[igxvtail]

        xhbox = parg[igxhbox]
        xvbox = parg[igxvbox]

        Wftank = parg[igWftank]

        fSnace = parg[igfSnace]

        Sh = parg[igSh]
        Sv = parg[igSv]
        ARh = parg[igARh]
        ARv = parg[igARv]

        # Turbo-electric system
        Wtesys = parg[igWtesys]
        Wftank = parg[igWftank]

    end

    # Initialize previous weight iterations
    WMTO1, WMTO2, WMTO3 = zeros(Float64, 3) #1st-previous to 3rd previous iteration weight for convergence criterion

    # no convergence yet
    Lconv = false

    # set these to zero for first-iteration info printout
    parg[igb] = 0.0
    parg[igS] = 0.0

    for ip = 1:iptotal
        ichoke5[ip] = 0
        ichoke7[ip] = 0
    end


    # -------------------------------------------------------    
    #                   Weight loop
    # -------------------------------------------------------    

    @inbounds for iterw = 1:itermax
        if iterw == itermax
            println("Reached max iterations in weight sizing loop!")
        end
        if (initwgt == 0)
            #Current weight iteration started from an initial guess so be cautious
            itrlx = 5
        else
            #Current weight started from previously converged solution
            itrlx = 2
        end

        if (iterw <= itrlx)
            # under-relax first n itrlx iterations
            rlx = wrlx1
        elseif (iterw >= 3 / 4 * itermax)
            # under-relax after 3/4th of max iterations
            rlx = wrlx3
        else
            # default is no under-relaxation for weight update
            rlx = wrlx2
        end
        # Fuselage sizing

        # Max tail lifts at maneuver qne
        Lhmax = qne * Sh * CLhmax
        Lvmax = qne * Sv * CLvmax / nvtail
        # Max Δp (fuselage pressure) at end of cruise-climb, assumes p ~ W/S
        wcd = para[iafracW, ipcruisen] / para[iafracW, ipcruise1]
        Δp = parg[igpcabin] - pare[iep0, ipcruise1] * wcd
        parg[igdeltap] = Δp

        # Engine weight mounted on tailcone, if any
        if (iengloc == 1) # 1: Eng on wing. 2: Eng on aft fuse
            Wengtail = 0.0
            Waftfuel = 0.0
        else
            Wengtail = (parg[igWtshaft] + parg[igWcat]) * nTshaft +
                       parg[igWgen] * ngen
        end

        Whtail = parg[igWhtail]
        Wvtail = parg[igWvtail]
        xhtail = parg[igxhtail]
        xvtail = parg[igxvtail]
        xwbox = parg[igxwbox]
        xwing = parg[igxwing]
        xeng = parg[igxeng]

        Wtesys = parg[igWtesys]
        nftanks = pari[iinftanks]

        ifwing = pari[iifwing]
        if ifwing == 0 #fuselage fuel store
            tank_placement = fuse_tank.placement
            Wftank_single = parg[igWftank] / nftanks #Weight of a single tank

            #Calculate the weight of the fuel near the tail depending on the tank location
            if tank_placement == "rear"
                Waftfuel = parg[igWfuel]
                xftank_fuse = parg[igxftankaft] #assumed location of tank for fuselage sizing
            elseif tank_placement == "both"
                Waftfuel = parg[igWfuel] / 2.0
                xftank_fuse = parg[igxftankaft]

            elseif tank_placement == "front" #The case when the fuel is at the front is treated specially
                #The code assumes that the fuel is located at the back for the purpose of sizing of the symmetric fuselage
                Waftfuel = parg[igWfuel]
                xftank_fuse = fuse.layout.x_end - parg[igxftank]
            end
        else
            tank_placement = ""
            xftank_fuse = 0.0
            Wftank_single = 0.0
        end
        
        parg[igcabVol] = fusew!(fuse, Nland, Wpaymax, Wengtail, 
             nftanks,
            Waftfuel,  Wftank_single, ltank, xftank_fuse, tank_placement,
             Δp,
            Whtail, Wvtail, rMh, rMv, Lhmax, Lvmax,
            bv, λv, nvtail,
            xhtail, xvtail,
            xwing, xwbox, cbox,
            xeng)


        # Use cabin volume to get actual buoyancy weight
<<<<<<< HEAD
        ρcab = max(parg[igpcabin], pare[iep0, ipcruise1]) / (RSL * TSL)
        WbuoyCR = (ρcab - pare[ierho0, ipcruise1]) * gee * parg[igcabVol]
=======
        ρcab = max(parg[igpcabin], pare[iep0, ipcruise1]) / (RSL * Tref)
        WbuoyCR = (ρcab - pare[ierho0, ipcruise1]) * gee * cabVol
        # Total max Takeoff weight (MTOW)
>>>>>>> 2beaa3ab

        if (iterw == 1 && initwgt == 0)

            feng = 0.08
            fsum = feng + ffuel + fuse.HPE_sys.W + flgnose + flgmain
            WMTO = (Wpay + fuse.weight + Wwing + Wstrut + Whtail + Wvtail) / (1.0 - fsum)

            Weng, Wfuel = WMTO .* [feng, ffuel]
            parg[igWMTO] = WMTO
            parg[igWeng] = Weng
            parg[igWfuel] = Wfuel
            println("Wfuel initial = ", (ffuel * WMTO))

        else
            # Call a better Wupdate function
            Wupdate0!(parg, fuse, rlx, fsum)
            if (fsum >= 1.0)
                println("Something is wrong!! fsum ≥ 1.0")
                break
            end

            parm[imWTO] = parg[igWMTO]
            parm[imWfuel] = parg[igWfuel]

        end
        # this calculated WMTO is the design-mission WTO
        parm[imWTO] = parg[igWMTO]
        # Convergence tests
        WMTO = parg[igWMTO]
        errw1 = (WMTO - WMTO1) / WMTO
        errw2 = (WMTO - WMTO2) / WMTO
        errw3 = (WMTO - WMTO3) / WMTO

        errw = max(abs(errw1), abs(errw2), abs(errw3))

        # Print weight/ convergnce started
        if (printiter && iterw == 1)
            @printf("%5s %15s %15s %14s %14s %14s %14s %14s %14s %14s %14s %14s %14s \n",
                "iterw", "errW", "errW1", "WMTO", "Wpay", "Wfuel", "Weng", "Wfuse", "Wwing", "span", "area", "HTarea", "xwbox")
        end
        if printiter
            @printf("%5d %+13.8e %+13.8e %13.8e %13.8e %13.8e %13.8e %13.8e %13.8e %13.8e %13.8e %13.8e %13.8e\n",
                iterw, errw, errw1, parm[imWTO], parg[igWpaymax], parg[igWfuel], parg[igWeng],
                fuse.weight, parg[igWwing], parg[igb], parg[igS],
                parg[igSh], parg[igxwbox])
        end
        if (errw <= tolerW)
            Lconv = true
            break
        end

        #--------------------------------
        ##  Wing sizing section
        #--------------------------------
        WMTO = parg[igWMTO]

        # Size wing area and chords at start-of-cruise
        ip = ipcruise1
        We = WMTO * para[iafracW, ip]
        CL = para[iaCL, ip]
        ρ0 = pare[ierho0, ip]
        u0 = pare[ieu0, ip]
        qinf = 0.5 * ρ0 * u0^2
        BW = We + WbuoyCR #Weight including buoyancy

        # Initial size of the wing area and chords
        S, b, bs, co = wingsc(BW, CL, qinf, AR, ηs, bo, λt, λs)
        parg[[igS, igb, igbs, igco]] = [S, b, bs, co]

        #Updating wing box chord for fuseW in next iteration
        cbox = co * wbox

        # x-offset of the wing centroid from wingbox
        dxwing, macco = surfdx(b, bs, bo, λt, λs, sweep)
        xwing = xwbox + dxwing
        cma = macco * co
        parg[igxwing] = xwing
        parg[igcma] = cma

        # Calculate wing pitching moment constants
        #------------------------------------------
        ## Takeoff
        ip = iptakeoff
        cmpo, cmps, cmpt = para[iacmpo, ip], para[iacmps, ip], para[iacmpt, ip]
        γt = parg[iglambdat] * para[iarclt, ip]
        γs = parg[iglambdas] * para[iarcls, ip]

        CMw0, CMw1 = surfcm(b, bs, bo, sweep, Xaxis,
            λt, λs, γt, γs,
            AR, fLo, fLt, cmpo, cmps, cmpt)

        para[iaCMw0, ipstatic:ipclimb1] .= CMw0
        para[iaCMw1, ipstatic:ipclimb1] .= CMw1

        ## Cruise
        ip = ipcruise1
        cmpo, cmps, cmpt = para[iacmpo, ip], para[iacmps, ip], para[iacmpt, ip]
        γt = parg[iglambdat] * para[iarclt, ip]
        γs = parg[iglambdas] * para[iarcls, ip]

        CMw0, CMw1 = surfcm(b, bs, bo, sweep, Xaxis,
            λt, λs, γt, γs,
            AR, fLo, fLt, cmpo, cmps, cmpt)

        para[iaCMw0, ipclimb1+1:ipdescentn-1] .= CMw0
        para[iaCMw1, ipclimb1+1:ipdescentn-1] .= CMw1

        ## Descent
        ip = ipdescentn
        cmpo, cmps, cmpt = para[iacmpo, ip], para[iacmps, ip], para[iacmpt, ip]
        γt = parg[iglambdat] * para[iarclt, ip]
        γs = parg[iglambdas] * para[iarcls, ip]

        CMw0, CMw1 = surfcm(b, bs, bo, sweep, Xaxis,
            λt, λs, γt, γs,
            AR, fLo, fLt, cmpo, cmps, cmpt)

        para[iaCMw0, ipdescentn] = CMw0
        para[iaCMw1, ipdescentn] = CMw1
        #------------------------------------------

        # Wing center load po calculation using cruise spanload cl(y)
        # -----------------------------------------
        ip = ipcruise1
        γt, γs = parg[iglambdat] * para[iarclt, ip], parg[iglambdas] * para[iarcls, ip] # Lift "taper ratios"
        Lhtail = WMTO * parg[igCLhNrat] * parg[igSh] / parg[igS]

        po = wingpo(b, bs, bo,
            λt, λs, γt, γs,
            AR, Nlift, BW, Lhtail, fLo, fLt)

        if (iwplan == 1)
            # engines on wing, at ys=bs/2
            Weng1 = parg[igWeng] / neng
        else
            # engines not mounted on wing
            Weng1 = 0.0
        end

        # HACK not tested
        nout = 0
        yout = 0.0 # avg. moment arm of outboard engines
        nin = 0
        yinn = 0.0

        if (iwplan == 1)
            if pari[iiengtype] == 0
                Weng1 = parg[igWfan] + parg[igWmot] + parg[igWfanGB]
            else
                Weng1 = parg[igWeng] / parg[igneng]
            end

        else
            Weng1 = 0.0
        end

        Winn = parg[igWinn]
        Wout = parg[igWout]
        dyWinn = parg[igdyWinn]
        dyWout = parg[igdyWout]
        if (pari[iifwing] == 0)
            rhofuel = 0.0 # tell surfw that there is no fuel in wings
        else
            rhofuel = parg[igrhofuel]
        end
        Ecap = parg[igEcap]
        Eweb = Ecap
        Gcap = Ecap * 0.5 / (1.0 + 0.3)
        Gweb = Ecap * 0.5 / (1.0 + 0.3)


        Ss, Ms, tbwebs, tbcaps, EIcs, EIns, GJs,
        So, Mo, tbwebo, tbcapo, EIco, EIno, GJo,
        Astrut, lstrutp, cosLs,
        Wscen, Wsinn, Wsout, dxWsinn, dxWsout, dyWsinn, dyWsout,
        Wfcen, Wfinn, Wfout, dxWfinn, dxWfout, dyWfinn, dyWfout,
        Wweb, Wcap, Wstrut,
        dxWweb, dxWcap, dxWstrut = surfw(po, b, bs, bo, co, zs,
            λt, λs, γt, γs,
            Nlift, iwplan, Weng1,
            nout, yout, nin, yinn,
            Winn, Wout, dyWinn, dyWout,
            sweep, wbox, hboxo, hboxs, rh, fLt,
            tauweb, σcap, σstrut, Ecap, Eweb, Gcap, Gweb,
            rhoweb, rhocap, rhostrut, rhofuel)
        # println([Ss,Ms,tbwebs,tbcaps,EIcs,EIns,GJs,
        # So,Mo,tbwebo,tbcapo,EIco,EIno,GJo,
        # Astrut,lstrutp,cosLs,
        # Wscen,Wsinn,Wsout,dxWsinn,dxWsout,dyWsinn,dyWsout,
        # Wfcen,Wfinn,Wfout,dxWfinn,dxWfout,dyWfinn,dyWfout,
        # Wweb,  Wcap,  Wstrut,
        # dxWweb,dxWcap,dxWstrut])
        # Wsinn is the in-board skin weight, Wsout is the outboard skin weight. 
        # Multiply by 2 to account for the two wing-halves: 
        Wwing = 2.0 * (Wscen + Wsinn + Wsout) * (1.0 + fwadd)
        dxWwing = 2.0 * (dxWsinn + dxWsout) * (1.0 + fwadd)

        # Note this assumes wings have some fuel, so additional check is performed to see if iifwing is 1
        #Calculate volume limited fuel weight depending on if wing center box has fuel or not
        Wfmax = 0.0
        dxWfmax = 0.0
        rfmax = 0.0
        if (pari[iifwing] == 1) # if fuel is stored in wings only then do this
            if (pari[iifwcen] == 0)
                Wfmax = 2.0 * (Wfinn + Wfout)
                dxWfmax = 2.0 * (dxWfinn + dxWfout)
            else
                Wfmax = 2.0 * (Wfcen + Wfinn + Wfout)
                dxWfmax = 2.0 * (dxWfinn + dxWfout)
            end

            #at full payload, the fuel tank cannot be full, so less bending relief from fuel
            Wfuelmp = Wpay - Wpaymax + parg[igWfuel] # Wfuelmp == parg[igWfuel] if Wpaymax = Wpay
            rfmax = Wfuelmp / Wfmax
        end


        # Save wing details into geometry array
        parg[igWwing] = Wwing * rlx + parg[igWwing] * (1.0 - rlx)
        parg[igWfmax] = Wfmax
        parg[igdxWwing] = dxWwing
        parg[igdxWfuel] = dxWfmax * rfmax

        parg[igtbwebs] = tbwebs
        parg[igtbcaps] = tbcaps
        parg[igtbwebo] = tbwebo
        parg[igtbcapo] = tbcapo
        parg[igAstrut] = Astrut
        parg[igcosLs] = cosLs
        parg[igWweb] = Wweb
        parg[igWcap] = Wcap
        parg[igWstrut] = Wstrut
        parg[igSomax] = So
        parg[igMomax] = Mo
        parg[igSsmax] = Ss
        parg[igMsmax] = Ms
        parg[igEIco] = EIco
        parg[igEIcs] = EIcs
        parg[igEIno] = EIno
        parg[igEIns] = EIns
        parg[igGJo] = GJo
        parg[igGJs] = GJs

        parg[igWstrut] = Wstrut
        parg[igdxWstrut] = dxWstrut

        # Strut chord (perpendicular to strut)
        cstrut = sqrt(0.5 * Astrut / (tohstrut * hstrut))
        Ssturt = 2.0 * cstrut * lstrutp
        parg[igcstrut] = cstrut
        parg[igSstrut] = Ssturt

        # Individual panel weights
        Winn = Wsinn * (1.0 + fwadd) + rfmax * Wfinn
        Wout = Wsout * (1.0 + fwadd) + rfmax * Wfout

        dyWinn = dyWsinn * (1.0 + fwadd) + rfmax * dyWfinn
        dyWout = dyWsout * (1.0 + fwadd) + rfmax * dyWfout

        parg[igWinn] = Winn
        parg[igWout] = Wout
        parg[igdyWinn] = dyWinn
        parg[igdyWout] = dyWout

        # -------------------------------
        #      Tail sizing section
        # -------------------------------

        # Set tail CL derivative 
        dϵdα = parg[igdepsda]
        sweeph = parg[igsweeph]
        tanL = tan(sweep * π / 180.0)
        tanLh = tan(sweeph * π / 180.0)

        ip = ipcruise1
        Mach = para[iaMach, ip]
        β = sqrt(1.0 - Mach^2) #Prandtl-Glauert factor √(1-M²)
        # Calculate the tail lift-curve slope
        dCLhdCL = (β + 2.0 / AR) / (β + 2.0 / ARh) * sqrt(β^2 + tanL^2) / sqrt(β^2 + tanLh^2) * (1.0 - dϵdα)
        parg[igdCLhdCL] = dCLhdCL

        # Set Nacelle CL derivative fraction
        dCLnda = parg[igdCLnda]
        dCLndCL = dCLnda * (β + 2.0 / AR) * sqrt(β^2 + tanL^2) / (2.0 * π * (1.0 + 0.5 * hboxo))
        parg[igdCLndCL] = dCLndCL

        # Fuselage pitching moment
        #       Use this with caution - slender body theory is used here to estimate the fuselage 
        #       pitching moment - this ofc isn't true if the aircraft fuselage isn't "slender"
        #       Drela used a 3D panel method to actually calculate the CMVf1 and CMV0  for the aircraft studied in the N+3 work
        #       If sizes are roughly that of the 737/ 777 or D8 perhaps best to use those values and comment out the following bits of code
        #TODO: Add switch to either calculate fuse pitching moment online or use offline specified values
        cosL = cos(sweep * π / 180.0)
        Mperp = Mach * cosL
        βn = sqrt(1 - Mperp^2) # PG correction factor with M⟂ 
        # Estimate finite wing ∂CL/∂α from thin airfoil lift-slope 2π and 
        #  corrections for sweep and compressibility:
        CLα = 2π * cosL / (sqrt(βn^2 + (2 * cosL / AR)^2) + 2 * cosL / AR)
        # Estimate CMVf1 via slender body theory: dM/dα = 𝒱 ⟹ dM/dCL = dM/dα × dα/dCL = 𝒱/(dCL/dα)
        # parg[igCMVf1] = fuse.volume/CLα

        # Size HT
        if (iterw <= 2 && initwgt == 0)
            #if initial iterations or intiial weight =0 then just get tail volume coeff Vh
            lhtail = xhtail - xwing
            Vh = parg[igVh]
            Sh = Vh * S * cma / lhtail
            parg[igSh] = Sh
        else
            # for subsequent iterations:
            htsize(pari, parg, view(para, :, ipdescentn), view(para, :, ipcruise1), view(para, :, ipcruise1), fuse)

            xwbox, xwing = parg[igxwbox], parg[igxwing]

            lhtail = xhtail - xwing
            Sh = parg[igSh]

            parg[igVh] = Sh * lhtail / (S * cma)
        end

        # Vertical tail sizing 

        # Estimate thrust at take-off and the resultant moment if OEI - to estimate Vertical tail size
        #   Same logic should hold if outboard electric motors fail, however electrical power can be redirected to maintain symmetric Thrust
        #   even if turboshaft fails. Therefore we assume that the worst yaw moment is if the aft engine fails the thrust lost is from the BLI ducted fan 
        #   connected mechanically to the turboshaft engines.
        # [Section 2.13.2 of TASOPT docs]

        ip = iprotate
        qstall = 0.5 * pare[ierho0, ip] * (pare[ieu0, ip] / 1.2)^2
        dfan = parg[igdfan]
        CDAe = parg[igcdefan] * 0.25π * dfan^2
        De = qstall * CDAe
        Fe = pare[ieFe, ip]

        # Calcualte max eng out moment
        Me = (Fe + De) * yeng

        if (iVTsize == 1)
            lvtail = xvtail - xwing
            Vv = parg[igVv]
            Sv = Vv * S * b / lvtail
            parg[igSv] = Sv
            parg[igCLveout] = Me / (qstall * Sv * lvtail) # Max lift coeff oc vertical tail with some yaw control when OEI [Eqn. 312 of TASOPT docs]
        else
            lvtail = xvtail - xwing
            CLveout = parg[igCLveout]
            Sv = Me / (qstall * CLveout * lvtail)
            parg[igSv] = Sv
            parg[igVv] = Sv * lvtail / (S * b)
        end

        # set HT max loading magnitude
        bh, coh, poh = tailpo(Sh, ARh, λh, qne, CLhmax)
        parg[igbh] = bh
        parg[igcoh] = coh

        # set VT max loading magnitude, based on single tail + its bottom image
        bv2, cov, pov = tailpo(2.0 * Sv / nvtail, 2.0 * ARv, λv, qne, CLvmax)
        bv = bv2/2
        parg[igbv] = bv
        parg[igcov] = cov

        # HT weight
        γh = λh
        γhs = λhs
        ihplan = 0
        Wengh = 0.0
        Ecap = parg[igEcap]
        Eweb = Ecap
        Gcap = Ecap * 0.5 / (1.0 + 0.3)
        Gweb = Ecap * 0.5 / (1.0 + 0.3)
        Ssh, Msh, tbwebsh, tbcapsh, EIcsh, EInsh, GJsh,
        Soh, Moh, tbweboh, tbcapoh, EIcoh, EInoh, GJoh,
        _, _, _,
        Wscenh, Wsinnh, Wsouth, dxWsinnh, dxWsouth, dyWsinnh, dyWsouth,
        Wfcenh, Wfinnh, Wfouth, dxWfinnh, dxWfouth, dyWfinnh, dyWfouth,
        Wwebh, Wcaph, Wstruth,
        dxWwebh, dxWcaph, dxWstruth = surfw(poh, bh, boh, boh, coh, zsh,
            λh, λhs, γh, γhs,
            1, ihplan, Wengh, 0.0, 0.0, 0.0, 0.0,
            0.0, 0.0, 0.0, 0.0,
            sweeph, wboxh, hboxh, hboxh, rhh, fLt,
            tauwebh, σcaph, σstrut, Ecap, Eweb, Gcap, Gweb,
            rhowebh, rhocaph, rhostrut, rhofuel)

        Whtail = 2.0 * (Wscenh + Wsinnh + Wsouth) * (1.0 + fhadd)
        dxWhtail = 2.0 * (dxWsinnh + dxWsouth) * (1.0 + fhadd)
        parg[igWhtail] = Whtail
        parg[igdxWhtail] = dxWhtail

        parg[igtbwebh] = tbweboh
        parg[igtbcaph] = tbcapoh
        parg[igEIch] = EIcoh
        parg[igEInh] = EInoh
        parg[igGJh] = GJoh

        # HT centroid x-offset
        xhbox = parg[igxhbox]
        dxh, macco = surfdx(bh, boh, boh, λh, λhs, sweeph)
        parg[igxhtail] = xhbox + dxh

        # HT pitching moment coeff
        fLoh = 0.0
        fLth = fLt
        cmph = 0.0
        CMh0, CMh1 = surfcm(bh, boh, boh, sweeph, Xaxis, λh, 1.0, λh, 1.0,
            ARh, fLoh, fLth, 0.0, 0.0, 0.0)
        para[iaCMh0, :] .= CMh0
        para[iaCMh1, :] .= CMh1

        # VT weight

        γv = λv
        γvs = λvs
        ivplan = 0
        Wengv = 0.0
        Ecap = parg[igEcap]
        Eweb = Ecap
        Gcap = Ecap * 0.5 / (1.0 + 0.3)
        Gweb = Ecap * 0.5 / (1.0 + 0.3)
        Ssv, Msv, tbwebsv, tbcapsv, EIcsv, EInsv, GJsv,
        Sov, Mov, tbwebov, tbcapov, EIcov, EInov, GJov,
        _, _, _,
        Wscenv, Wsinnv, Wsoutv, dxWsinnv, dxWsoutv, dyWsinnv, dyWsoutv,
        Wfcenv, Wfinnv, Wfoutv, dxWfinnv, dxWfoutv, dyWfinnv, dyWfoutv,
        Wwebv2, Wcapv2, Wstrutv,
        dxWwebv2, dxWcapv2, dxWstrutv = surfw(pov, bv2, bov, bov, cov, zsv,
            λv, λvs, γv, γvs,
            1.0, ivplan, Wengv, 0.0, 0.0, 0.0, 0.0,
            0.0, 0.0, 0.0, 0.0,
            sweepv, wboxv, hboxv, hboxv, rhv, fLt,
            tauwebv, σcapv, σstrut, Ecap, Eweb, Gcap, Gweb,
            rhowebv, rhocapv, rhostrut, rhofuel)

        Wvtail = (Wscenv + Wsinnv + Wsoutv) * (1.0 + fvadd) * nvtail
        dxWvtail = (dxWsinnv + dxWsoutv) * (1.0 + fvadd) * nvtail
        parg[igWvtail] = Wvtail
        parg[igdxWvtail] = dxWvtail

        parg[igtbwebv] = tbwebov
        parg[igtbcapv] = tbcapov
        parg[igEIcv] = EIcov
        parg[igEInv] = EInov
        parg[igGJv] = GJov

        # VT centroid x-offset
        xvbox = parg[igxvbox]
        dxv, _ = surfdx(bv2, bov, bov, λv, λvs, sweepv)
        parg[igxvtail] = xvbox + dxv

        # ----------------------
        #     Fuselage Fuel Tank weight
        # ----------------------
        if (pari[iifwing] == 0) #If fuel is stored in the fuselage
            #Unpack parameters
            time_flight = para[iatime, ipdescent1]
            tank_placement = fuse_tank.placement
            rhofuel = fuse_tank.rhofuel

            #Convective cooling
            if tank_placement == "rear"
                xftank_heat = parg[igxftankaft]
            else
                xftank_heat = parg[igxftank]
            end
            ifuel = pari[iifuel]
            M_inf = para[iaMach, ipcruise1]
            z_alt = para[iaalt, ipcruise1]
            
            #Fuel tank design
            fuse_tank.Wfuelintank = parg[igWfuel] / nftanks #Each fuel tank carries 1/nftanks of the fuel
            
            mdot_boiloff, Vfuel, Rtank, Winsul_sum, ltank, Wtank = tanksize!(fuse_tank, z_alt, M_inf, xftank_heat,
            time_flight, ifuel)

            parg[igWfmax] = Vfuel * rhofuel * gee * nftanks #If more than one tank, max fuel capacity is nftanks times that of one tank
            parg[igWftank] = nftanks * Wtank #total weight of fuel tanks (including insulation)
            parg[iglftank] = ltank
            parg[igRftank] = Rtank
            parg[igWinsftank] = nftanks * Winsul_sum #total weight of insulation in fuel tanks

            #Tank placement and weight moment
            lcabin = dx_cabin(fuse)
            if tank_placement == "front"
                flag_front = 1
                flag_aft = 0
                xftank = fuse.layout.x_start_cylinder + 1.0*ft_to_m + ltank/2.0
                xftankaft = 0.0
            elseif tank_placement == "rear"
                flag_front = 0
                flag_aft = 1
                xftank = 0.0
                xftankaft = fuse.layout.x_start_cylinder + lcabin + 1.0*ft_to_m + ltank/2.0
            elseif tank_placement == "both"
                flag_front = 1
                flag_aft = 1
                xftank = fuse.layout.x_start_cylinder + 1.0*ft_to_m + ltank/2.0
                xftankaft = fuse.layout.x_start_cylinder + 1.0*ft_to_m + ltank + 1.0*ft_to_m + lcabin + 1.0*ft_to_m + ltank/2.0
            end
            
            parg[igxftank] = xftank
            parg[igxftankaft] = xftankaft
            parg[igxWftank] = Wtank * (flag_front * xftank + flag_aft * xftankaft) 
            xfuel = (flag_front * xftank + flag_aft * xftankaft) / (flag_front + flag_aft)
            parg[igxWfuel] = parg[igWfuel] * xfuel

            # Update fuselage according to tank requirements
            update_fuse!(pari, parg) #update fuselage length to accommodate tank
<<<<<<< HEAD
            fusebl!(fuse,pari, parg, para, ipcruise1) #Recalculate fuselage bl properties
=======
            fusebl!(pari, parg, para, parm, ipcruise1) #Recalculate fuselage bl properties
>>>>>>> 2beaa3ab

            #Update fuselage BL properties
            # Kinetic energy area at T.E.
            KAfTE = para[iaKAfTE, ipcruise1]
            # Surface dissapation area 
            DAfsurf = para[iaDAfsurf, ipcruise1]
            # Wake dissapation area
            DAfwake = para[iaDAfwake, ipcruise1]
            # Momentum area at ∞
            PAfinf = para[iaPAfinf, ipcruise1]

            # Assume K.E., Disspation and momentum areas are const. for all mission points:
            para[iaKAfTE, :] .= KAfTE
            para[iaDAfsurf, :] .= DAfsurf
            para[iaDAfwake, :] .= DAfwake
            para[iaPAfinf, :] .= PAfinf

            #Use homogeneous tank model to calculate required venting
            _, ps, _, _, _, _, _, Mvents, _, _ = CryoTank.analyze_TASOPT_tank(ac, fuse_tank.t_hold_orig, fuse_tank.t_hold_dest)
            parg[igWfvent] = Mvents[end] * gee #Store total fuel weight that is vented
            fuse_tank.pmin = minimum(ps) #Store minimum tank pressure across mission

            if iterw > 2 #Calculate takeoff engine state and time
                #This is needed to know the TO duration to integrate the tank state
                # set static thrust for takeoff routine
                ip = ipstatic
                icall = 1
                icool = 1
    
                ichoke5, ichoke7 = tfcalc!(pari, parg, view(para, :, ip), view(pare, :, ip), ip, icall, icool, inite1)
    
                # set rotation thrust for takeoff routine
                # (already available from cooling calculations)
                ip = iprotate
                icall = 1
                icool = 1
                ichoke5, ichoke7 = tfcalc!(pari, parg, view(para, :, ip), view(pare, :, ip), ip, icall, icool, inite1)
    
                takeoff!(ac; printTO = false)
            end
        end

        # -----------------------------
        # Heat exchanger design and operation
        # ------------------------------
        ipdes = ipcruise1 #Design point: start of cruise

        if iterw > 2 #Only include heat exchangers after second iteration
            HXs = hxdesign!(pare, pari, ipdes, HXs)
            #Note that engine state at takeoff should be calculated every iteration for correct balance-field. 
            #With fuel storage in tanks, this is done in the block above.
        end

        # -----------------------------
        # Drag and engine calculations
        # ------------------------------
        # Total Drag

        WMTO = parg[igWMTO]
        #calculate for start-of-cruise point
        # ip = ipclimbn
        ip = ipcruise1

        #Calculate fuel weight moment for balance
        if (pari[iifwing] == 1) #If fuel is stored in the wings
            xfuel = parg[igxwbox] + parg[igdxWfuel] / parg[igWfuel]
            parg[igxWfuel] = parg[igWfuel] * parg[igxwbox] + parg[igdxWfuel] #Store fuel weight moment
        end

        # Pitch trim by adjusting Clh or by moving wing
        Wzero = WMTO - parg[igWfuel] #Zero fuel weight
        Wf = para[iafracW, ip] * WMTO - Wzero
        rfuel = Wf / parg[igWfuel]
        rpay = 1.0
        ξpay = 0.0
        itrim = 1
        balance(pari, parg, view(para, :, ip), fuse, rfuel, rpay, ξpay, itrim)

        # Set N.P. at cruise
        parg[igxNP] = para[iaxNP, ip]

        para[iaalt, ipclimbn] = para[iaalt, ipcruise1]

        # Drag buildup cdsum()
        cdsum!(pari, parg, view(para, :, ip), view(pare, :, ip), 1)

        # L/D and Design point thrust
        # println("CD = ", para[iaCD,ip])
        LoD = para[iaCL, ip] / para[iaCD, ip]
        gamV = para[iagamV, ip]
        We = para[iafracW, ip] * WMTO
        BW = We + WbuoyCR
        # Fdes = BW * (1 / LoD + gamV) * 1.05 #Ad-hoc 5% addition for OEI
        Fdes = BW * (1 / LoD + gamV)

        pare[ieFe, ip] = Fdes / neng

        # Size engine for TOC
        icall = 0
        icool = 1
        if (iterw == 1 || initeng == 0)
            # initialize engine state
            inite1 = 0
        else
            # start with current engine state
            inite1 = 1
        end

        ichoke5, ichoke7 = tfcalc!(pari, parg, view(para, :, ip), view(pare, :, ip), ip, icall, icool, inite1)

        # store engine design-point parameters for all operating points
        parg[igA5] = pare[ieA5, ip] / pare[ieA5fac, ip]
        parg[igA7] = pare[ieA7, ip] / pare[ieA7fac, ip]
        for jp = 1:iptotal
            pare[ieA2, jp] = pare[ieA2, ip]
            pare[ieA25, jp] = pare[ieA25, ip]
            pare[ieA5, jp] = parg[igA5] * pare[ieA5fac, jp]
            pare[ieA7, jp] = parg[igA7] * pare[ieA7fac, jp]

            pare[ieNbfD, jp] = pare[ieNbfD, ip]
            pare[ieNblcD, jp] = pare[ieNblcD, ip]
            pare[ieNbhcD, jp] = pare[ieNbhcD, ip]
            pare[ieNbhtD, jp] = pare[ieNbhtD, ip]
            pare[ieNbltD, jp] = pare[ieNbltD, ip]

            pare[iembfD, jp] = pare[iembfD, ip]
            pare[iemblcD, jp] = pare[iemblcD, ip]
            pare[iembhcD, jp] = pare[iembhcD, ip]
            pare[iembhtD, jp] = pare[iembhtD, ip]
            pare[iembltD, jp] = pare[iembltD, ip]

            pare[iepifD, jp] = pare[iepifD, ip]
            pare[iepilcD, jp] = pare[iepilcD, ip]
            pare[iepihcD, jp] = pare[iepihcD, ip]
            pare[iepihtD, jp] = pare[iepihtD, ip]
            pare[iepiltD, jp] = pare[iepiltD, ip]
        end

        dfan = parg[igdfan]
        dlcomp = parg[igdlcomp]
        dhcomp = parg[igdhcomp]

        Mach = para[iaMach, ip]
        CL = para[iaCL, ip]
        CD = para[iaCD, ip]

        # bare weight for one engine [Newtons]
        mdotc = pare[iemblcD, ip] * sqrt(Tref / TSL) * (pSL / pref)
        BPR = pare[ieBPR, ip]
        OPR = pare[iepilc, ip] * pare[iepihc, ip]

        # weight of engine and related stuff
        Gearf = parg[igGearf]
        Weng, Wnace, Webare, Snace1 = tfweight(iengwgt, Gearf, OPR, BPR, mdotc, dfan, rSnace,
            dlcomp, neng, feadd, fpylon, HXs)

        parg[igWeng] = Weng
        parg[igWebare] = Webare
        parg[igWnace] = Wnace
        parg[igWeng] = Weng

        # set new nacelle area / reference area  fraction fSnace
        Snace = Snace1 * neng
        fSnace = Snace / S
        parg[igfSnace] = fSnace
        lnace = parg[igdfan] * parg[igrSnace] * 0.15
        parg[iglnace] = lnace

        ipc1 = 1
        time_propsys += mission!(pari, parg, parm, para, pare, fuse, Ldebug)

        # this calculated fuel is the design-mission fuel 
        parg[igWfuel] = parm[imWfuel]
        
        # Store all OPRs for diagnostics
        pare[ieOPR, :] .= pare[iepilc, :] .* pare[iepihc, :]
        # size cooling mass flow at takeoff rotation condition (at Vstall)
        ip = iprotate

        # must define CDwing for this point in case there's wing BLI
        cdfw = para[iacdfw, ip] * para[iafexcdw, ip]
        cdpw = para[iacdpw, ip] * para[iafexcdw, ip]
        cosL = cos(parg[igsweep] * pi / 180.0)
        para[iaCDwing, ip] = cdfw + cdpw * cosL^3

        icall = 1
        icool = 2
        ichoke5, ichoke7 = tfcalc!(pari, parg, view(para, :, ip), view(pare, :, ip), ip, icall, icool, inite1)

        # Tmetal was specified... set blade row cooling flow ratios for all points
        for jp = 1:iptotal
            for icrow = 1:ncrowx
                pare[ieepsc1+icrow-1, jp] = pare[ieepsc1+icrow-1, ip]
            end
            # also set first estimate of total cooling mass flow fraction
            pare[iefc, jp] = pare[iefc, ip]
        end

        # Recalculate weight wupdate()
        ip = ipcruise1
        Wupdate!(parg, fuse, rlx, fsum)

        parm[imWTO] = parg[igWMTO]
        parm[imWfuel] = parg[igWfuel]

        # Set previous iteration weights 
        WMTO3 = WMTO2
        WMTO2 = WMTO1
        WMTO1 = parg[igWMTO]

        ifirst = false

        # Get mission fuel burn (check if fuel capacity is sufficent)

        # Recalculate weight wupdate()
        ip = ipcruise1
        Wupdate!(parg, fuse, rlx, fsum)

        parm[imWTO] = parg[igWMTO]
        parm[imWfuel] = parg[igWfuel]
        # printstyled("Wfuel = $(parg[igWfuel]) \n", color=:blue)

        # Set previous iteration weights 
        WMTO3 = WMTO2
        WMTO2 = WMTO1
        WMTO1 = parg[igWMTO]

        # BFL calculations/ Noise? / Engine perf 

    end

    # normal takeoff and balanced-field takeoff calculations
    # set static thrust for takeoff routine
    ip = ipstatic
    icall = 1
    icool = 1

    ichoke5, ichoke7 = tfcalc!(pari, parg, view(para, :, ip), view(pare, :, ip), ip, icall, icool, inite1)

    # set rotation thrust for takeoff routine
    # (already available from cooling calculations)
    ip = iprotate
    icall = 1
    icool = 1
    ichoke5, ichoke7 = tfcalc!(pari, parg, view(para, :, ip), view(pare, :, ip), ip, icall, icool, inite1)

    # calculate takeoff and balanced-field lengths
    takeoff!(ac)

    # calculate CG limits from worst-case payload fractions and packings
    rfuel0, rfuel1, rpay0, rpay1, xCG0, xCG1 = cglpay(pari, parg,fuse)
    parg[igxCGfwd] = xCG0
    parg[igxCGaft] = xCG1
    parg[igrpayfwd] = rpay0
    parg[igrpayaft] = rpay1

    # set neutral point at cruise
    ip = ipcruise1
    Wzero = WMTO - parg[igWfuel]
    Wf = para[iafracW, ip] * WMTO - Wzero
    rfuel = Wf / parg[igWfuel]
    rpay = 1.0
    ξpay = 0.0
    itrim = 0
    balance(pari, parg, view(para, :, ip), fuse, rfuel, rpay, ξpay, itrim)
    
end

"""
Wupdate0 updates the weight of the aircraft
"""
function Wupdate0!(parg, fuse, rlx, fsum)
    WMTO = parg[igWMTO]
    

    ftotadd = fuse.HPE_sys.W + parg[igflgnose] + parg[igflgmain]
    fsum = 0.0

    Wsum = parg[igWpay] +
           fuse.weight +
           parg[igWwing] +
           parg[igWstrut] +
           parg[igWhtail] +
           parg[igWvtail] +
           parg[igWeng] +
           parg[igWfuel] +
           parg[igWtesys] +
           parg[igWftank]

    WMTO = rlx * Wsum / (1.0 - ftotadd) + (1.0 - rlx) * WMTO
    parg[igWMTO] = WMTO

end


"""
Wupdate
"""
function Wupdate!(parg, fuse, rlx, fsum)

    WMTO = parg[igWMTO]

    fwing = parg[igWwing] / WMTO
    fstrut = parg[igWstrut] / WMTO
    fhtail = parg[igWhtail] / WMTO
    fvtail = parg[igWvtail] / WMTO
    feng = parg[igWeng] / WMTO
    ffuel = parg[igWfuel] / WMTO
    flgnose = parg[igflgnose]
    flgmain = parg[igflgmain]

    ftesys = parg[igWtesys] / WMTO

    Wtesys = parg[igWtesys]
    Wftank = parg[igWftank]
    Wpay = parg[igWpay]
    Wfuse = fuse.weight

    ftank = parg[igWftank] / WMTO

    fsum = fwing + fstrut + fhtail + fvtail + feng + ffuel + fuse.HPE_sys.W +
           flgnose + flgmain + ftank + ftesys

    if (fsum ≥ 1.0)
        println("SOMETHING IS WRONG fsum ≥ 1")
    end

    # WMTO = rlx*(Wpay + Wfuse + Wtesys + Wftank)/(1.0-fsum) + (1.0-rlx)*WMTO
    WMTO = rlx * (Wpay + fuse.weight) / (1.0 - fsum) + (1.0 - rlx) * WMTO

    parg[igWMTO] = WMTO
    parg[igWwing] = WMTO * fwing
    parg[igWstrut] = WMTO * fstrut
    parg[igWhtail] = WMTO * fhtail
    parg[igWvtail] = WMTO * fvtail
    parg[igWeng] = WMTO * feng
    parg[igWfuel] = WMTO * ffuel
   
    
    parg[igWftank] = WMTO * ftank 


    parg[igWtesys] = WMTO * ftesys


end

"""
    set_ambient_conditions!(ac, mis_point, Mach=NaN)

Sets ambient condition at the given mission point `mis_point`.
"""
function set_ambient_conditions!(ac, mis_point, Mach=NaN)
    mis_point = mis_point
    ΔTatmos = ac.parmd[imDeltaTatm]
    altkm = ac.parad[iaalt, mis_point]/1000.0
    T0, p0, ρ0, a0, μ0 = atmos(altkm, ΔTatmos)
    if Mach === NaN
        Mach = ac.parad[iaMach, mis_point]
    end
    ac.pared[iep0, mis_point] = p0
    ac.pared[ieT0, mis_point] = T0
    ac.pared[iea0, mis_point] = a0
    ac.pared[ierho0, mis_point] = ρ0
    ac.pared[iemu0, mis_point] = μ0
    ac.pared[ieM0, mis_point] = Mach
    ac.pared[ieu0, mis_point] = Mach * a0
    ac.parad[iaReunit, mis_point] = Mach * a0 * ρ0 / μ0

end  # function set_ambient_conditions<|MERGE_RESOLUTION|>--- conflicted
+++ resolved
@@ -86,11 +86,7 @@
     set_ambient_conditions!(ac, ipclimbn)
 
     # Calculate fuselage B.L. development at start of cruise: ipcruise1
-<<<<<<< HEAD
-    time_fusebl = @elapsed fusebl!(fuse,pari, parg, para, ipcruise1)
-=======
-    time_fusebl = @elapsed fusebl!(pari, parg, para, parm, ipcruise1)
->>>>>>> 2beaa3ab
+    time_fusebl = @elapsed fusebl!(fuse, parm, para, ipcruise1)
     # println("Fuse bl time = $time_fusebl")
     # Kinetic energy area at T.E.
     KAfTE = para[iaKAfTE, ipcruise1]
@@ -259,12 +255,8 @@
         xftank = 0.0
         xftankaft = 0.0
     else
-<<<<<<< HEAD
         xftank = fuse.layout.x_start_cylinder + 1.0*ft_to_m
         xftankaft = fuse.layout.x_end_cylinder
-=======
-        xftank = parg[igxblend1] + 1.0*ft_to_m
-        xftankaft = parg[igxblend2]
 
         #Calculate fuel temperature and density as a function of pressure
         β0 = 1 - fuse_tank.ullage_frac
@@ -282,7 +274,6 @@
         fuse_tank.Tfuel = Tfuel
         fuse_tank.hvap = hvap
         fuse_tank.rhofuelgas = ρgas
->>>>>>> 2beaa3ab
     end
         
     parg[igxftank] = xftank
@@ -293,10 +284,10 @@
     resetHXs(pare)
 
     #Store fuselage parameters in fuse_tank for ease of access 
-    fuse_tank.Rfuse = parg[igRfuse]
-    fuse_tank.dRfuse = parg[igdRfuse]
-    fuse_tank.wfb = parg[igwfb]
-    fuse_tank.nfweb = parg[ignfweb]
+    fuse_tank.Rfuse = fuse.layout.radius
+    fuse_tank.dRfuse = fuse.layout.bubble_lower_downward_shift
+    fuse_tank.wfb = fuse.layout.bubble_center_y_offset
+    fuse_tank.nfweb = fuse.layout.n_webs
    
     # -------------------------------------------------------    
     ## Initial guess section [Section 3.2 of TASOPT docs]
@@ -659,14 +650,8 @@
 
 
         # Use cabin volume to get actual buoyancy weight
-<<<<<<< HEAD
         ρcab = max(parg[igpcabin], pare[iep0, ipcruise1]) / (RSL * TSL)
         WbuoyCR = (ρcab - pare[ierho0, ipcruise1]) * gee * parg[igcabVol]
-=======
-        ρcab = max(parg[igpcabin], pare[iep0, ipcruise1]) / (RSL * Tref)
-        WbuoyCR = (ρcab - pare[ierho0, ipcruise1]) * gee * cabVol
-        # Total max Takeoff weight (MTOW)
->>>>>>> 2beaa3ab
 
         if (iterw == 1 && initwgt == 0)
 
@@ -1176,11 +1161,7 @@
 
             # Update fuselage according to tank requirements
             update_fuse!(pari, parg) #update fuselage length to accommodate tank
-<<<<<<< HEAD
-            fusebl!(fuse,pari, parg, para, ipcruise1) #Recalculate fuselage bl properties
-=======
-            fusebl!(pari, parg, para, parm, ipcruise1) #Recalculate fuselage bl properties
->>>>>>> 2beaa3ab
+            fusebl!(fuse, parm, para, ipcruise1) #Recalculate fuselage bl properties
 
             #Update fuselage BL properties
             # Kinetic energy area at T.E.
