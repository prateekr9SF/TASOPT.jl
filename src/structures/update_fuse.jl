export update_fuse!, update_fuse_for_pax!
"""
<<<<<<< HEAD
update_fuse!(fuselage, wing, htail, vtail, pari, parg)
=======
    update_fuse!(fuselage, pari, parg)
>>>>>>> 715ee5c1

Function to update the fuselage layout when there is a change in fuselage fuel tank length.

!!! details "🔃 Inputs and Outputs"
    **Inputs:**
    - `fuselage::Fuselage`: structure with fuselage parameters
    - `pari::Vector{Int64}`: vector with aircraft integer parameters
    - `parg::Vector{Float64}`: vector with aircraft geometric and mass parameters

    **Outputs:**
    No direct outputs; parameters in `parg` are modified.
"""
function update_fuse!(fuselage, wing, htail, vtail, pari, parg)

    nftanks = pari[iinftanks] #Number of fuel tanks in fuselage
    # parg[igRfuse   ] = 90 * in_to_m 
    lftank = parg[iglftank] # Get length of tank from previous iteration
    lftoffset = 2.0*ft_to_m #1 ft buffer for front and back of tanks

    #Useful relative distances to conserve
    lcyl = fuselage.layout.l_cabin_cylinder
    dxeng2wbox = parg[igdxeng2wbox]
    dxapu2end = fuselage.layout.x_end - fuselage.APU.x
    dxshell2conend =fuselage.layout.x_cone_end - fuselage.layout.x_pressure_shell_aft
    dxshell2apu = fuselage.APU.x - fuselage.layout.x_pressure_shell_aft
    dxhbox2conend = fuselage.layout.x_cone_end - htail.layout.box_x
    dxvbox2conend = fuselage.layout.x_cone_end - vtail.layout.box_x

    if parg[igxftankaft] == 0.0 #if there is not a rear tank
        dxcyl2shellaft = fuselage.layout.x_pressure_shell_aft - fuselage.layout.x_end_cylinder
    else #if there is a rear tank
        dxcyl2shellaft = 0.0 #no need for offset between shell2 and blend2 since rear space cannot be used
    end

    #Update positions and fuselage length
    fuselage.layout.x_end_cylinder = fuselage.layout.x_start_cylinder + nftanks * (lftank + lftoffset) + lcyl

    fuselage.layout.x_pressure_shell_aft = fuselage.layout.x_end_cylinder + dxcyl2shellaft

    fuselage.layout.x_cone_end = fuselage.layout.x_pressure_shell_aft + dxshell2conend
    fuselage.APU.r = [fuselage.layout.x_pressure_shell_aft + dxshell2apu, 0.0, 0.0]
    fuselage.layout.x_end = fuselage.APU.x + dxapu2end
    fuselage.HPE_sys.r = [fuselage.layout.x_cone_end * 0.52484, 0.0,0.0]#TODO: address this
    
    htail.layout.box_x = fuselage.layout.x_cone_end - dxhbox2conend
    vtail.layout.box_x = fuselage.layout.x_cone_end - dxvbox2conend
    
    parg[igxeng    ] =  wing.layout.box_x - dxeng2wbox

end

"""
    update_fuse_for_pax!(pari, parg, parm, fuse, fuse_tank)

Function to update the fuselage layout when the cabin length is not known a priori, for example if the radius is changed. 
It sizes the cabin for the design number of passengers.

!!! details "🔃 Inputs and Outputs"
    **Inputs:**
    - `pari::Vector{Int64}`: vector with aircraft integer parameters
    - `parg::Vector{Float64}`: vector with aircraft geometric and mass parameters
    - `parm::Array{Float64}`: array with mission parameters
    - `fuse::Fuselage`: structure with fuselage parameters
    - `fuse_tank::fuselage_tank`: structure with cryogenic fuel tank parameters

    **Outputs:**
    Parameters in `parg` are modified. It also outputs:
    - `seats_per_row::Float64`: number of seats per row in main cabin (lower deck if double decker)
"""
function update_fuse_for_pax!(pari, parg, parm, fuse, fuse_tank)

    seat_pitch = fuse.cabin.seat_pitch
    seat_width = fuse.cabin.seat_width 
    aisle_halfwidth = fuse.cabin.aisle_halfwidth
    h_seat = fuse.cabin.seat_height

    Rfuse = fuse.layout.radius
    dRfuse = fuse.layout.bubble_lower_downward_shift
    wfb = fuse.layout.bubble_center_y_offset
    nfweb = fuse.layout.n_webs

    #Find cabin length by placing seats
    if fuse.n_decks == 2 #if the aircraft is a double decker
        xopt, seats_per_row = optimize_double_decker_cabin(parg, fuse, parm) #Optimize the floor layout and passenger distributions

        lcyl, _ = find_double_decker_cabin_length(xopt, parg, fuse, parm) #Total length is maximum of the two

    else
        θ = find_floor_angles(false, Rfuse, dRfuse, h_seat = h_seat) #Find the floor angle
        paxsize = parg[igWpaymax]/parm[imWperpax,1] #maximum number of passengers
        w = find_cabin_width(Rfuse, wfb, nfweb, θ, h_seat) #Cabin width
        lcyl, _, seats_per_row = place_cabin_seats(paxsize, w, seat_pitch, seat_width, aisle_halfwidth) #Cabin length
    end

    #Useful relative distances to conserve
    dxeng2wbox = parg[igdxeng2wbox] #Distance from engine to wingbox
    dxcyl2shellaft = fuse.layout.x_pressure_shell_aft - fuse.layout.x_end_cylinder #Distance from blend2 to shell2
    dxapu2end = fuse.layout.x_end - fuse.APU.x #Distance from APU to end
    dxshell2conend = fuse.layout.x_cone_end - fuse.layout.x_pressure_shell_aft #Distance from shell2 to conend
    dxshell2apu = fuse.APU.x - fuse.layout.x_pressure_shell_aft #Distance from shell2 to APU
    dxhbox2conend = fuse.layout.x_cone_end - parg[igxhbox ] #Distance from conend to xhbox
    dxvbox2conend = fuse.layout.x_cone_end - parg[igxvbox ] #Distance from conend to xvbox
    #Fraction of cabin length at which wing is located
    wbox_cabin_frac =  (wing.layout.box_x- fuse.layout.x_start_cylinder )/(fuse.layout.x_end_cylinder - fuse.layout.x_start_cylinder) 

    #When there is a fuel tank at the back of the fuselage, there is no offset between the end of the seat rows
    #and the start of the tank. For this reason, leave a 5ft offset at back
    if (pari[iifwing]  == 0) && ((fuse_tank.placement == "rear") || (fuse_tank.placement == "both"))
        lcyl = lcyl + 5.0 * ft_to_m #Make cabin longer to leave room in the back
        #TODO the hardcoded 5 ft is not elegant
    end

    #Update positions and fuselage length
    fuse.layout.x_end_cylinder = fuse.layout.x_start_cylinder + lcyl

    #Update wingbox position
<<<<<<< HEAD
    wing.layout.box_x = fuselage.layout.x_start_cylinder + wbox_cabin_frac * lcyl
=======
    parg[igxwbox] = fuse.layout.x_start_cylinder + wbox_cabin_frac * lcyl
>>>>>>> 715ee5c1
       
    #Update other lengths
    fuse.layout.x_pressure_shell_aft = fuse.layout.x_end_cylinder + dxcyl2shellaft

    fuse.layout.x_cone_end = fuse.layout.x_pressure_shell_aft + dxshell2conend
    fuse.APU.r = [fuse.layout.x_pressure_shell_aft + dxshell2apu, 0.0,0.0]
    fuse.layout.x_end = fuse.APU.x + dxapu2end
    fuse.HPE_sys.r = [fuse.layout.x_cone_end * 0.52484, 0.0, 0.0] #TODO: address this
    
    parg[igxhbox   ] = fuse.layout.x_cone_end - dxhbox2conend
    parg[igxvbox   ] = fuse.layout.x_cone_end - dxvbox2conend
    
    parg[igxeng    ] =  wing.layout.box_x - dxeng2wbox #Move engine

    fuse.layout.l_cabin_cylinder = lcyl #Store new cabin length

    EvaluateCabinProps!(fuse) #Update cabin parameters

    return seats_per_row
end

"""
    find_minimum_radius_for_seats_per_row(seats_per_row, ac_base)

This function calculates the minimum radius required to have a desired number of seats per row in the main cabin.

!!! details "🔃 Inputs and Outputs"
    **Inputs:**
    - `seats_per_row::Float64`: number of seats per row in main cabin (lower deck if double decker)
    - `ac_base::aircraft`: aircraft object

    **Outputs:**
    - `R::Float64`: minimum radius for desired number of seats per row (m)
"""
function find_minimum_radius_for_seats_per_row(seats_per_row, ac_base)
    ac = deepcopy(ac_base) #Copy input ac to avoid modifying it
    obj(x, grad) = x[1] + 1e3 * abs(check_seats_per_row_diff(seats_per_row, x, ac))  #Objective function is the radius plus a big penalty if constraint is not met

    #First, use global optimizer to find region of global optimum
    initial_x = [4.0]
    opt = Opt(:GN_DIRECT, length(initial_x)) #Use a global optimizer
    opt.lower_bounds = [0.0]
    opt.upper_bounds = [5.0]

    # opt_local = Opt(:GN_DIRECT, length(initial_x))
    opt.maxeval = 500  # Set the max number of evaluations
    # opt.local_optimizer = opt_local

    opt.min_objective = obj

    #Apply the equality constraint that ensures that the number of seats per row is the desired one
    #equality_constraint!(opt, (x, grad) -> check_seats_per_row_diff(seats_per_row, x, ac), 1e-5) 
    
    (minf,xopt,ret) = NLopt.optimize(opt, initial_x) #Solve optimization problem

    #Next, use local optimizer to polish off optimum
    opt = Opt(:LN_NELDERMEAD, length(initial_x)) #Use a 
    opt.lower_bounds = [0.0]
    opt.upper_bounds = [5.0]
    opt.min_objective = obj
    opt.ftol_rel = 1e-4

    (minf,xopt,ret) = NLopt.optimize(opt, xopt) #Solve optimization problem starting from global solution

    R = xopt[1]
    return R
end

"""
    check_seats_per_row_diff(seats_per_row, x, ac)

This function returns the difference between the desired number of seats per row and the one corresponding to a 
given radius

!!! details "🔃 Inputs and Outputs"
    **Inputs:**
    - `seats_per_row::Float64`: desired number of seats per row in main cabin (lower deck if double decker)
    - `x::Vector{Float64}`: vector with one entry containing the fuselage radius (m)
    - `ac::aircraft`: aircraft object

    **Outputs:**
    - `diff::Float64`: difference between desired number of seats per row and that for the input radius
"""
function check_seats_per_row_diff(seats_per_row, x, ac)
    Rfuse = x[1]
    ac.fuselage.layout.cross_section.radius = Rfuse
    try #Sometimes update_fuse_for_pax may fail
        seats_per_row_rad = update_fuse_for_pax!(ac.pari, ac.parg, ac.parm, ac.fuselage, ac.fuse_tank)
        diff = seats_per_row_rad - seats_per_row
        #println("R = $Rfuse, s = $seats_per_row_rad")
        return diff
    catch
        #println("failed")
        return 1.0
    end
end

# [fuselage.layout.x_end_cylinder, parg[igxwbox], fuselage.layout.x_pressure_shell_aft, fuselage.layout.x_cone_end,
# fuselage.APU.x, fuselage.layout.x_end, fuselage.HPE_sys.x, parg[igxhbox], parg[igxvbox],parg[igxeng],parg[igdxcabin]]<|MERGE_RESOLUTION|>--- conflicted
+++ resolved
@@ -1,10 +1,6 @@
 export update_fuse!, update_fuse_for_pax!
 """
-<<<<<<< HEAD
 update_fuse!(fuselage, wing, htail, vtail, pari, parg)
-=======
-    update_fuse!(fuselage, pari, parg)
->>>>>>> 715ee5c1
 
 Function to update the fuselage layout when there is a change in fuselage fuel tank length.
 
@@ -110,6 +106,10 @@
     #Fraction of cabin length at which wing is located
     wbox_cabin_frac =  (wing.layout.box_x- fuse.layout.x_start_cylinder )/(fuse.layout.x_end_cylinder - fuse.layout.x_start_cylinder) 
 
+    #Find new cabin length
+    wcabin = find_cabin_width(fuse.layout.radius, fuse.layout.bubble_lower_downward_shift, fuse.layout.bubble_center_y_offset, fuse.layout.n_webs, parg[igfloordist]) #Find cabin width
+    lcyl, _, _ = place_cabin_seats(paxsize, wcabin, seat_pitch, seat_width, aisle_halfwidth) #Size for max pax count
+
     #When there is a fuel tank at the back of the fuselage, there is no offset between the end of the seat rows
     #and the start of the tank. For this reason, leave a 5ft offset at back
     if (pari[iifwing]  == 0) && ((fuse_tank.placement == "rear") || (fuse_tank.placement == "both"))
@@ -121,11 +121,7 @@
     fuse.layout.x_end_cylinder = fuse.layout.x_start_cylinder + lcyl
 
     #Update wingbox position
-<<<<<<< HEAD
     wing.layout.box_x = fuselage.layout.x_start_cylinder + wbox_cabin_frac * lcyl
-=======
-    parg[igxwbox] = fuse.layout.x_start_cylinder + wbox_cabin_frac * lcyl
->>>>>>> 715ee5c1
        
     #Update other lengths
     fuse.layout.x_pressure_shell_aft = fuse.layout.x_end_cylinder + dxcyl2shellaft
