"""
      fusew!(fuse,Nland,Wpay,Weng, nftanks, 
      Waftfuel, Wftank, ltank, xftankaft, tank_placement,deltap,
      Whtail,Wvtail,rMh,rMv,Lhmax,Lvmax,
      bv, λv,nvtail,
      xhtail,xvtail,
      xwing,xwbox,cbox,
      xeng)

`fusew` sizes the fuselage and calculates the component weights and structural properties.
It takes inputs related to geometry, fixed weights, material properties, and more to compute the fuselage dimensions, weights, and other parameters.
       
!!! details "🔃 Inputs and Outputs"
      **Inputs:**
      - `fuselage::struct`: TASOPT.fuselage structure containing layout, internal and external load information
      - `Nland::Float64`: load factor for floor beam structural sizing.
      Cabin and Payload Information:
      - `Wpay::Float64`: Fixed weight of payload.
      - `deltap::Float64`: Pressure differential.
      Engine Parameters:
      - `Weng::Float64`: Fixed weight of engines.
      - `xeng::Float64`: X location of engines.
      Fuel Tank Parameters
      - `nftanks::Int64`: Number of fuel tanks
      - `Waftfuel::Float64`: Fixed weight of aft fuel storage.
      - `Wftank::Float64`: Fixed weight of fuel tank.
      - `ltank::Float64`: Length of fuel tank.
      - `xtankaft::Float64`: X location of aft fuel storage.
      - `tank_placement::String`: Location of tank in fuselage
      Tail parameters:
      - `Whtail::Float64`: Weight of horizontal tail components.
      - `Wvtail::Float64`: Weight of vertical tail components.
      - `rMh::Float64`: Horizontal tail moment arm.
      - `rMv::Float64`: Vertical tail moment arm.
      - `Lhmax::Float64`: Maximum horizontal tail length.
      - `Lvmax::Float64`: Maximum vertical tail length.
      - `bv::Float64`: Vertical tail span.
      - ` λv::Float64`: Vertical tail taper ratio.
      - `nvtail::Integer`: Number of vertical tail units.
      - `xhtail::Float64`: X location of horizontal tail components.
      - `xvtail::Float64`: X location of vertical tail components.
      Wing Parameters
      - `xwing::Float64`: X location of the wing.
      - `xwbox::Float64`: X location of the wing box.
      - `cbox::Float64`: Wing box width.

      **Outputs:**
      Pressurized cabin volume:
      - `cabVol::Float64`: Pressurized cabin volume.

See [here](@ref fuselage) or Section 2.2 of the [TASOPT Technical Description](@ref dreladocs).
"""
function fusew!(fuse,Nland,Wpay,Weng, nftanks, 
      Waftfuel, Wftank, ltank, xftankaft, tank_placement,deltap,
      Whtail,Wvtail,rMh,rMv,Lhmax,Lvmax,
      bv, λv,nvtail,
      xhtail,xvtail,
      xwing,xwbox,cbox,
      xeng)

      layout = fuse.layout

      Eskin = fuse.material.E #parg[igEcap]
      Ebend = Eskin * fuse.ratio_young_mod_fuse_bending
      Gskin = Eskin * 0.5 / (1.0 + 0.3)

#--- cone material properties
#     (assumed same as skin, but could be different)
<<<<<<< HEAD
      taucone = fuse.skin.σ
      rhocone = fuse.skin.ρ      
=======
>>>>>>> 83810103

      rE = Ebend/Eskin

      ## Size primary shell
      A_fuse, fuse.insulation =  calculate_shell_geometry!(fuse, deltap)
      x_cabin, l_cabin = get_cabin_dimensions(layout,tank_placement, nftanks, ltank)
      fuse.window = size_windows(x_cabin, l_cabin, fuse.window_W_per_length, fuse.n_decks)

#--------------------------------------------------------------------
#--- various weight moments
      xWfix  = y_moment(fuse.fixed)
      xWapu  = y_moment(fuse.APU)
      xWseat = fuse.seat.W * x_cabin
      xWpadd = fuse.added_payload.W * x_cabin

#--------------------------------------------------------------------
#--- floor structural sizing
      P = (Wpay+fuse.seat.W) * Nland / fuse.n_decks #Total load is distributed across all decks
      floor_half_width = layout.bubble_center_y_offset + layout.radius
      xWfloor = size_floor!(fuse, P, layout.l_floor, floor_half_width, mid_span_support = false)

#--------------------------------------------------------------------
#--- size tailcone to withstand vertical-tail torsion Qv
      size_tailcone(fuse, nvtail, Lvmax, bv, λv)
<<<<<<< HEAD
      thetafb, hfb, sin2t, cost, web_length = web_geometry(layout.cross_section)
      Afuse = area(layout.cross_section)
      Qv = (nvtail*Lvmax*bv/3.0)*(1.0+2.0* λv)/(1.0+ λv)
      Vcone = (Qv/taucone)* 
             (pi + layout.n_webs* 2.0*thetafb)/
            (pi + layout.n_webs*(2.0*thetafb+sin2t))*
            (layout.x_cone_end-layout.x_pressure_shell_aft)/layout.radius *
            2.0/(1.0+layout.taper_tailcone)
=======
>>>>>>> 83810103

      thetafb, hfb, sin2t, cost, web_length = web_geometry(layout.cross_section)

      xWcone = y_moment(fuse.cone.weight)

#--------------------------------------------------------------------
#--- torsional stiffnesses
<<<<<<< HEAD
      fuse.shell.GJ = Gskin*4.0*Afuse^2 * fuse.skin.thickness / get_perimeter(layout.cross_section)
      fuse.cone.GJ  = Gskin*4.0*Afuse^2 * fuse.cone.thickness / get_perimeter(layout.cross_section)

=======
      fuse.shell.GJ = Gskin*4.0*A_fuse^2 * fuse.skin.thickness / get_perimeter(layout.cross_section)
>>>>>>> 83810103
#--------------------------------------------------------------------
#--- lumped tail weight and location  
#      (Weng=0 if there are no tail-mounted engines)
      Wtail = Whtail + Wvtail + fuse.cone.weight.W + fuse.APU.W + Waftfuel + Wftank + Weng

      xtail = (  xhtail*Whtail +
               xvtail*Wvtail +
               xWcone +
               xWapu + 
               xeng*Weng +
               xftankaft*(Waftfuel + Wftank)) / Wtail

#--------------------------------------------------------------------
#--- shell bending inertias
      tshell = fuse.skin.thickness*(1.0 + rE*fuse.weight_frac_stringers*fuse.skin.ρ/fuse.bendingmaterial_h.ρ)

#--- bending stress to be matched
      sigMh = fuse.bendingmaterial_h.σ - rE*0.5*deltap*layout.radius/tshell
      sigMv = fuse.bendingmaterial_h.σ - rE*0.5*deltap*layout.radius/tshell

#--- rear bulkhead where tail structure attaches
      xbulk = layout.x_pressure_shell_aft

#----------------------------------------------------------------
#--- horizontal-axis bending moment added material
# # layout.cross_section.n_webs = 0
# A = ((pi + layout.n_webs*(2.0*thetafb+sin2t))*layout.radius^2 +
# (2.0*pi + 4.0*layout.n_webs*thetafb)*(0.5*layout.bubble_lower_downward_shift)^2)*layout.radius*tshell
# B = 8.0*layout.n_webs*cost*0.5*layout.bubble_lower_downward_shift*layout.radius *layout.radius*tshell

      Ihshell = ( (pi + layout.n_webs*(2.0*thetafb+sin2t))*layout.radius^2 +
                 8.0*layout.n_webs*cost*0.5*layout.bubble_lower_downward_shift*layout.radius +
                 (2.0*pi + 4.0*layout.n_webs*thetafb)*(0.5*layout.bubble_lower_downward_shift)^2)*layout.radius*tshell+
              0.66667*layout.n_webs*(hfb+0.5*layout.bubble_lower_downward_shift)^3*layout.thickness_webs
      # println("Ihshell = $Ihshell, $A, $B, $(A+B)")

      hfuse = layout.radius + 0.5*layout.bubble_lower_downward_shift
      A2 = 1.0/(hfuse*sigMh)*
          Nland*(Wpay+fuse.added_payload.W+fuse.shell.weight.W+fuse.window.W+fuse.insulation.W+fuse.floor.weight.W+fuse.seat.W)*
          0.5/layout.l_shell
      A1 = 1.0/(hfuse*sigMh)*
          (Nland*Wtail + rMh*Lhmax)
      A0 = -Ihshell/(rE*hfuse^2)
      Abar2 = A2
      Abar1 = 2.0*A2*xbulk + A1
      Abar0 = A2*xbulk^2 + A1*xtail + A0
      desc = max( 0.0 , Abar1^2 - 4.0*Abar0*Abar2 )
      bending_h_x = (Abar1 - sqrt(desc))*0.5/Abar2

      dxwing = xwing - xwbox
      xf = xwing + dxwing + 0.5*cbox
      xb = xwing - dxwing + 0.5*cbox

      Ahbendf = max(Abar2*xf^2 - Abar1*xf + Abar0, 0)
      Ahbendb = max(Abar2*xb^2 - Abar1*xb + Abar0, 0)

      Vhbendf = A2*((xbulk-xf)^3 - (xbulk-fuse.bendingmaterial_h.weight.x)^3)/3.0 +
               A1*((xtail-xf)^2 - (xtail-fuse.bendingmaterial_h.weight.x)^2)/2.0 +
               A0*(fuse.bendingmaterial_h.weight.x-xf)
      Vhbendb = A2*((xbulk-xb)^3 - (xbulk-fuse.bendingmaterial_h.weight.x)^3)/3.0 +
               A1*((xtail-xb)^2 - (xtail-fuse.bendingmaterial_h.weight.x)^2)/2.0 +
              A0*(fuse.bendingmaterial_h.weight.x-xb)
      Vhbendc = 0.5*(Ahbendf+Ahbendb)*cbox


      fuse.bendingmaterial_h.weight = Weight(W = fuse.bendingmaterial_h.ρ*gee*(Vhbendf + Vhbendb + Vhbendc), 
                                                x = bending_h_x)

      xWhbend = fuse.bendingmaterial_h.weight.W *      xwing

      fuse.shell.EIh = Eskin * Ihshell
      fuse.bendingmaterial_h.EIh  = Ebend * 0.5*(Ahbendf+Ahbendb) * 2.0*hfuse^2
      fuse.bendingmaterial_v.EIh = fuse.bendingmaterial_h.EIh

#----------------------------------------------------------------
#--- vertical-axis bending moment added material
      nk = Int(round(layout.n_webs/2.0+0.001))
      ik = mod(Int(round(layout.n_webs+0.001))+1,2)
      ksum = 0.
      for k = 1: nk
        ksum = ksum + float(2*k-ik)^2
      end
      Ivshell = ( (pi + layout.n_webs*(2.0*thetafb - sin2t))*layout.radius^2+
                 8.0*cost*layout.n_webs*layout.bubble_center_y_offset*layout.radius +
                 (2.0*pi + 4.0*thetafb)*(layout.n_webs*layout.bubble_center_y_offset)^2+
                 4.0*thetafb*layout.bubble_center_y_offset^2 * ksum )*layout.radius*tshell
                 # ^This simplifies to π×layout.radius³×tshell 
                 # which is the area moment of inertia for a thin walled tube

      widf = layout.radius + layout.n_webs*layout.bubble_center_y_offset
      B1 = 1.0/(widf*sigMv) * (rMv*Lvmax*nvtail)
      B0 = -Ivshell/(rE*widf^2)
      bending_v_x = xvtail + B0/B1 # point where Avbend = 0 

      Avbendb = max(B1*(xtail-xb) + B0, 0)
      Vvbendb = max(B1*((xtail-xb)^2 - (xtail-fuse.bendingmaterial_v.weight.x)^2)/2.0+
               B0*(fuse.bendingmaterial_v.weight.x-xb), 0)
      Vvbendc = 0.5*Avbendb*cbox
      fuse.bendingmaterial_v.weight = Weight(W = fuse.bendingmaterial_h.ρ*gee*(Vvbendb + Vvbendc), 
      x = bending_v_x)
      # println("W, Vvb, Vvc Avbend = $Wvbend, $Vvbendb, $Vvbendc, $Avbendb")

      xWvbend = fuse.bendingmaterial_v.weight.W * (2.0*xwing + fuse.bendingmaterial_v.weight.x)/3.0


      fuse.shell.EIv = Eskin * Ivshell
      fuse.bendingmaterial_h.EIv  = Ebend * Avbendb * 2.0*widf^2
      fuse.bendingmaterial_v.EIv = fuse.bendingmaterial_h.EIv

#----------------------------------------------------------------
#--- overall fuse weight and moment
      fuse.weight = fuse.fixed.W + fuse.APU.W + fuse.added_payload.W + fuse.seat.W +
             fuse.shell.weight.W + fuse.cone.weight.W + fuse.window.W + fuse.insulation.W + fuse.floor.weight.W+
             fuse.bendingmaterial_h.weight.W + fuse.bendingmaterial_v.weight.W

      fuse.moment = xWfix + xWapu + xWpadd + xWseat+
      y_moment(fuse.shell.weight) + xWcone + y_moment(fuse.window) + y_moment(fuse.insulation) + xWfloor+
             xWhbend + xWvbend 

#----------------------------------------------------------------
#--- pressurized cabin volume

      if nftanks == 0
            cabVol = A_fuse*(layout.l_shell + 0.67*layout.l_nose + 0.67*layout.radius)
      else #If there is a fuel tank in the fuselage, the pressure vessel has a smaller air volume
            cabVol = A_fuse*(lcabin + 0.67*l_nose + 0.67*layout.radius)
      end

return  cabVol
end # fusew


"""
    size_floor(floor::StructuralMember, load, floor_depth, floor_half_width;
      mid_span_support::Bool)

"""
function size_floor!(fuse, load, floor_length, floor_half_width;
      mid_span_support::Bool)

      floor = fuse.floor
      layout = fuse.layout
      # P = (Wpay + fuse.seat.W) * Nland / fuse.n_decks #Total load is distributed across all decks

      # Assume pinned ends (statically indeterminate problem)
      if mid_span_support # floor with center support
            Smax = (5.0 / 16.0) * load
            Mmax = (9.0 / 256.0) * load * floor_half_width
      else
            # full-width floor
            Smax = 0.50 * load
            Mmax = 0.25 * load * floor_half_width
      end

      # Parabolic loading of the web gives us the 1.5 coeff
      Afweb = 1.5 * Smax / floor.material.τmax
      # σ = Mmax*y/I = Mmax*h/2/I
      # I ≈ Acap*h²/4
      # σ ≈ 2*Mmax/Acap/h
      Afcap = 2.0 * Mmax / (floor.material.σmax * layout.floor_depth)

      Vfloor = (Afcap + Afweb) * 2.0 * floor_half_width
      W_floor_beam = floor.material.ρ * gee * Vfloor
      W_floor_panels = 2 * floor_half_width * floor_length * fuse.floor_W_per_area

      floor_weight = fuse.n_decks * (W_floor_beam + W_floor_panels)
      xWfloor = fuse.floor.weight.W * 0.5 * (layout.x_pressure_shell_fwd + layout.x_pressure_shell_aft)

      # average floor-beam cap thickness ("smeared" over entire floor)
      fuse.floor.thickness = 0.5*Afcap/layout.l_floor # half since two flanges in an I beam
      fuse.floor.weight.W = floor_weight

      return xWfloor
end  # function size_floor!

# size_floor(cs::SingleBubble) = size_floor( mid_span_support = false)

"""
    size_tailcone(fuse::Fuselage, n_vertical_tails, L_vmax, b_v, λv)

TBW
"""
function size_tailcone(fuse::Fuselage, n_vertical_tails, L_vmax, b_v, λv)

      layout = fuse.layout
      cone = fuse.cone
      #Calculate torsional moment from vertical tail
      Qv = n_vertical_tails * (L_vmax * b_v / 3.0) * (1.0 + 2.0 * λv) / (1.0 + λv)
  
      θ_web, h_web, sin2θ, web_length = web_geometry(layout.cross_section)
      n_webs = layout.n_webs
  
      # Get cone volume
<<<<<<< HEAD
      V_cone =
          Qv / cone.τ * (π + 2 * n_webs * θ_web) / (π + n_webs * (2θ_web + sin2θ)) *
          (layout.x_cone_end - layout.x_pressure_shell_aft) / layout.radius *
          (2.0 / (1.0 * layout.taper_tailcone))
  
=======
      V_cone = (Qv / cone.τ) *
               (π + 2 * n_webs * θ_web) / (π + n_webs * (2θ_web + sin2θ)) *
               (layout.x_cone_end - layout.x_pressure_shell_aft) / layout.radius *
               (2.0 / (1.0 + layout.taper_tailcone))

>>>>>>> 83810103
      x_cone = 0.5 * (layout.x_pressure_shell_aft + layout.x_cone_end)
  
      W_frac_add =
          (fuse.weight_frac_stringers + fuse.weight_frac_frame + fuse.weight_frac_skin_addl)
  
      cone.weight = Weight(W = cone.ρ * gee * V_cone * (1 + W_frac_add), x = x_cone)
  
      A_fuse = area(layout.cross_section)
      perimeter = get_perimeter(layout.cross_section)
  
      cone.thickness = Qv / (2.0 * cone.τ * A_fuse)
      cone.GJ = cone.material.G * 4.0 * A_fuse^2 * cone.thickness / perimeter
<<<<<<< HEAD
      # println("In size_tailcone: $(cone.τ), $(cone.ρ)")
      # println(cone)
      # println(cone.thickness)
=======
>>>>>>> 83810103
  
  end  # function size_tailcone<|MERGE_RESOLUTION|>--- conflicted
+++ resolved
@@ -66,11 +66,6 @@
 
 #--- cone material properties
 #     (assumed same as skin, but could be different)
-<<<<<<< HEAD
-      taucone = fuse.skin.σ
-      rhocone = fuse.skin.ρ      
-=======
->>>>>>> 83810103
 
       rE = Ebend/Eskin
 
@@ -95,31 +90,14 @@
 #--------------------------------------------------------------------
 #--- size tailcone to withstand vertical-tail torsion Qv
       size_tailcone(fuse, nvtail, Lvmax, bv, λv)
-<<<<<<< HEAD
+
       thetafb, hfb, sin2t, cost, web_length = web_geometry(layout.cross_section)
-      Afuse = area(layout.cross_section)
-      Qv = (nvtail*Lvmax*bv/3.0)*(1.0+2.0* λv)/(1.0+ λv)
-      Vcone = (Qv/taucone)* 
-             (pi + layout.n_webs* 2.0*thetafb)/
-            (pi + layout.n_webs*(2.0*thetafb+sin2t))*
-            (layout.x_cone_end-layout.x_pressure_shell_aft)/layout.radius *
-            2.0/(1.0+layout.taper_tailcone)
-=======
->>>>>>> 83810103
-
-      thetafb, hfb, sin2t, cost, web_length = web_geometry(layout.cross_section)
 
       xWcone = y_moment(fuse.cone.weight)
 
 #--------------------------------------------------------------------
 #--- torsional stiffnesses
-<<<<<<< HEAD
-      fuse.shell.GJ = Gskin*4.0*Afuse^2 * fuse.skin.thickness / get_perimeter(layout.cross_section)
-      fuse.cone.GJ  = Gskin*4.0*Afuse^2 * fuse.cone.thickness / get_perimeter(layout.cross_section)
-
-=======
       fuse.shell.GJ = Gskin*4.0*A_fuse^2 * fuse.skin.thickness / get_perimeter(layout.cross_section)
->>>>>>> 83810103
 #--------------------------------------------------------------------
 #--- lumped tail weight and location  
 #      (Weng=0 if there are no tail-mounted engines)
@@ -313,19 +291,11 @@
       n_webs = layout.n_webs
   
       # Get cone volume
-<<<<<<< HEAD
-      V_cone =
-          Qv / cone.τ * (π + 2 * n_webs * θ_web) / (π + n_webs * (2θ_web + sin2θ)) *
-          (layout.x_cone_end - layout.x_pressure_shell_aft) / layout.radius *
-          (2.0 / (1.0 * layout.taper_tailcone))
-  
-=======
       V_cone = (Qv / cone.τ) *
                (π + 2 * n_webs * θ_web) / (π + n_webs * (2θ_web + sin2θ)) *
                (layout.x_cone_end - layout.x_pressure_shell_aft) / layout.radius *
                (2.0 / (1.0 + layout.taper_tailcone))
 
->>>>>>> 83810103
       x_cone = 0.5 * (layout.x_pressure_shell_aft + layout.x_cone_end)
   
       W_frac_add =
@@ -338,11 +308,5 @@
   
       cone.thickness = Qv / (2.0 * cone.τ * A_fuse)
       cone.GJ = cone.material.G * 4.0 * A_fuse^2 * cone.thickness / perimeter
-<<<<<<< HEAD
-      # println("In size_tailcone: $(cone.τ), $(cone.ρ)")
-      # println(cone)
-      # println(cone.thickness)
-=======
->>>>>>> 83810103
   
   end  # function size_tailcone