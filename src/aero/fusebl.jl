--- conflicted
+++ resolved
@@ -30,11 +30,7 @@
       In an upcoming revision, an `aircraft` struct and auxiliary indices will be passed in lieu of pre-sliced `par` arrays.
 
 """
-<<<<<<< HEAD
-function fusebl!(fuse,pari, parg, para, ip)
-=======
-function fusebl!(pari, parg, para, parm, ip)
->>>>>>> 2beaa3ab
+function fusebl!(fuse, parm, para, ip)
       
 #     nc,     # number of control points for fuselage potential-flow problem
 #     nbl,    # number of BL+wake points
