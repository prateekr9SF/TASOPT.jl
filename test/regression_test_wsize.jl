# Define a function to check if each value in two structs is equal
function check_struct_equivalence(s1, s2)
    fields_s1 = fieldnames(typeof(s1))
    fields_s2 = fieldnames(typeof(s2))
    
    # Check if both structs have the same fields
    if fields_s1 != fields_s2
        return false
    end
    
    # Check if each field has the same value in both structs
    for field in fields_s1
        val1 = getproperty(s1, field)
        val2 = getproperty(s2, field)
        if typeof(val1) == typeof(val2)
            if typeof(val1) != Float64
                if !check_struct_equivalence(val1, val2)
                    return false
                end
            else
                @test val1 ≈ val2 
            end
        else
            return false
        end
    end
    
    return true
end

@testset "Default sizing" verbose=true begin
    ac = load_default_model()
    
    include(joinpath(TASOPT.__TASOPTroot__, "./misc/index.inc"))

    @test ac.fuselage.layout.radius == 1.9558
    
    include(joinpath(TASOPT.__TASOPTroot__, "../test/default_sized.jl"))
    # Fuselage
    include(joinpath(TASOPT.__TASOPTroot__, "../test/default_fuselage.jl"))

    size_aircraft!(ac; printiter=false);

    @testset "Fuselage" begin
        @test  check_struct_equivalence(ac_test.fuselage, ac.fuselage)
    end

    @testset "Geometry" begin
        for i in eachindex(parg)
            @test parg[i] ≈ ac.parg[i] 
        end
    end

    @testset "Aero" begin
        for i in eachindex(para)
            @test para[i] ≈ ac.para[i] 
        end
    end

    @testset "Propulsion" begin
        for i in eachindex(pare)
            @test pare[i] ≈ ac.pare[i] rtol=1e-6
        end
    end
    
    @test ac.parm[imPFEI] ≈  0.9186795447828657
end

@testset "Wide sizing" verbose=true begin
    ac = read_aircraft_model(joinpath(TASOPT.__TASOPTroot__, "../example/example_widebody.toml"))
    
    include(joinpath(TASOPT.__TASOPTroot__, "./misc/index.inc"))

    @test ac.fuselage.layout.radius ≈ 3.0988
    
    include(joinpath(TASOPT.__TASOPTroot__, "../test/wide_sized.jl"))

    size_aircraft!(ac; printiter=false);

    @testset "Fuselage" begin
        @test  check_struct_equivalence(fuse, ac.fuselage)
    end

    @testset "Geometry" begin
        for i in eachindex(parg)
            @test parg[i] ≈ ac.parg[i]
        end
    end

    @testset "Aero" begin
        for i in eachindex(para)
            @test para[i] ≈ ac.para[i] 
        end
    end

    @testset "Propulsion" begin
        for i in eachindex(pare)
            @test pare[i] ≈ ac.pare[i] rtol=1e-6
        end
    end
    
    @test ac.parm[imPFEI] ≈ 1.1500431956693837

end

@testset "Regional sizing" verbose=true begin
    ac = read_aircraft_model(joinpath(TASOPT.__TASOPTroot__, "../example/example_regional.toml"))
    
    include(joinpath(TASOPT.__TASOPTroot__, "./misc/index.inc"))

    @test ac.fuselage.layout.radius ≈ 1.5113
    
    include(joinpath(TASOPT.__TASOPTroot__, "../test/regional_sized.jl"))

    size_aircraft!(ac; printiter=false);

    @testset "Fuselage" begin
        @test  check_struct_equivalence(fuse, ac.fuselage)
    end
    
    @testset "Geometry" begin
        for i in eachindex(parg)
            @test parg[i] ≈ ac.parg[i]
        end
    end

    @testset "Aero" begin
        for i in eachindex(para)
            @test para[i] ≈ ac.para[i]
        end
    end

    @testset "Propulsion" begin
        for i in eachindex(pare)
            @test pare[i] ≈ ac.pare[i] rtol=1e-6
        end
    end
    
    @test ac.parm[imPFEI] ≈ 0.8131853553294737

end

# @testset "Hydrogen sizing" verbose=true begin
#     ac = read_aircraft_model(joinpath(TASOPT.__TASOPTroot__, "../example/cryo_input.toml"))
    
#     include(joinpath(TASOPT.__TASOPTroot__, "./misc/index.inc"))

#     @test ac.fuselage.layout.radius ≈ 2.54
    
#     include(joinpath(TASOPT.__TASOPTroot__, "../test/hydrogen_sized.jl"))

#     size_aircraft!(ac, iter=50; printiter=false);

#     @testset "Geometry" begin
#         for i in eachindex(parg)
#             @test parg[i] ≈ ac.parg[i]
#         end
#     end

#     @testset "Aero" begin
#         for i in eachindex(para)
#             @test para[i] ≈ ac.para[i]
#         end
#     end

#     @testset "Propulsion" begin
#         for i in eachindex(pare)
#             @test pare[i] ≈ ac.pare[i] rtol=1e-6
#         end
#     end
    
<<<<<<< HEAD
    @test ac.parm[imPFEI] ≈ 0.9873274310016844
=======
#     @test ac.parm[imPFEI] ≈ 0.9884135735224845
>>>>>>> 17d2e5b8

# end<|MERGE_RESOLUTION|>--- conflicted
+++ resolved
@@ -169,10 +169,6 @@
 #         end
 #     end
     
-<<<<<<< HEAD
-    @test ac.parm[imPFEI] ≈ 0.9873274310016844
-=======
 #     @test ac.parm[imPFEI] ≈ 0.9884135735224845
->>>>>>> 17d2e5b8
 
 # end