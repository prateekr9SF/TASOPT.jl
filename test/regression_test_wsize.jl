--- conflicted
+++ resolved
@@ -76,7 +76,7 @@
         end
     end
     
-    @test ac.parm[imPFEI] ≈  0.9186704256854404
+    @test ac.parm[imPFEI] ≈  0.9186795447828657 rtol=1e-4
 end
 
 @testset "Wide sizing" verbose=true begin
@@ -89,7 +89,7 @@
 
     size_aircraft!(ac; printiter=false);
     
-    @test ac.parm[imPFEI] ≈ 1.1500431956597377 rtol=1e-4
+    @test ac.parm[imPFEI] ≈ 1.1500431956693837 rtol=1e-4
 
 end
 
@@ -100,10 +100,9 @@
 
     @test ac.fuselage.layout.radius ≈ 1.5113
 
-
     size_aircraft!(ac; printiter=false);
     
-    @test ac.parm[imPFEI] ≈ 0.8427990063214706 rtol=1e-4
+    @test ac.parm[imPFEI] ≈ 0.8131853553294737 rtol=1e-4
 
 end
 
@@ -114,12 +113,8 @@
 
     @test ac.fuselage.layout.radius ≈ 2.54
 
-    size_aircraft!(ac, iter=70; printiter=false);
+    size_aircraft!(ac, iter=50; printiter=false);
     
-<<<<<<< HEAD
-    @test ac.parm[imPFEI] ≈ 0.978692291858513 rtol=1e-4
-=======
-    @test ac.parm[imPFEI] ≈ 0.9805703474546061
->>>>>>> 27721486
+    @test ac.parm[imPFEI] ≈ 0.9805703474546061 rtol=1e-4
 
 end