# TASOPT.jl Documentation

`TASOPT.jl` is a multi-disciplinary aircraft design and optimization code implemented in Julia based on [`TASOPT`](http://web.mit.edu/drela/Public/web/tasopt/) by Mark Drela.

It can currently model tube-and-wing aircraft using 2D viscous-inviscid CFD to calculate aerodynamic performance, simple beam bending theory to size the wings, and thermodynamic cycle modeling to calculate engine performance.

New modelling capabilities are actively being developed. Please be sure to refer to the full documentation and [dev notes](@ref fordevs) before financing a new airframe development project.

---

## Getting started

There are several workflows that are possible to use `TASOPT.jl`. We outline here the most common few.

### Simple install

The easiest way to run `TASOPT.jl` would be to add the package using the julia package manager using the github repository.

You can do this by starting a Julia session and then activating the package manager by typing `]` and then entering:
```julia-repl
pkg> add "git@github.mit.edu:LAE/TAESOPT.jl.git"
```

You can then import `TASOPT` as you would with any Julia package:
```julia-repl
julia> using TASOPT
```
### Local development

If you are going to develop the source code of `TASOPT.jl` you might benefit from a local clone of the git repository which
can then fit into a workflow using [`Revise.jl`](https://timholy.github.io/Revise.jl/stable/) for example.

Step 1: Clone the git repo locally
```bash
git clone git@github.mit.edu:LAE/TAESOPT.jl.git
```

Step 2: `cd` to the folder where TASOPT is cloned

Step 3: Use `Pkg` to install/ develop the package

```julia
pkg> dev .
```

You should now be able to import TASOPT from within any Julia script in your base environment.

We'd suggest starting with [the examples](@ref firstexample).

!!! tip "Tip"
    If you are using `Revise.jl` be sure to first import `Revise` before importing `TASOPT`

    ```julia
    using Revise
    using TASOPT
    ```

---

# Units and Non-Dimensionals

All dimensional quantities are treated internally as SI.

Refer to `/src/IO/default_input.toml` for the input file's conversion capability and formatting. It's also useful for typical values and explaining inputs.

Non-dimensionalization follows the Drela conventions (see [TASOPT Technical Desc](@ref dreladocs)).

<<<<<<< HEAD
You can size this aircraft by running
```julia-repl
julia> size_aircraft!(example_ac)
Max payload weight was not set, setting Wpaymax = Wpay
Wfuel initial = 132502.37055588452
iterw             errW            errW1            WMTO           Wfuel          Wftank          Wtesys            Wmot            Wgen         Wtshaft           Wwing            span            area          HTarea           xwbox 
    1  +1.00000000e+00  +1.00000000e+00  6.51600802e+05  1.32502371e+05  0.00000000e+00  0.00000000e+00  0.00000000e+00  0.00000000e+00  0.00000000e+00  8.60730957e+04  0.00000000e+00  0.00000000e+00  1.35396163e+01  1.73736000e+01
    2  +1.00000000e+00  +1.66001430e-02  7.70269325e+05  2.16922911e+05  0.00000000e+00  0.00000000e+00  0.00000000e+00  0.00000000e+00  0.00000000e+00  1.10711244e+05  3.25978109e+01  1.05209631e+02  3.71505481e+01  1.73736000e+01
 ...
   15  +7.45835713e-09  -7.45835713e-09  7.76336715e+05  2.12378504e+05  0.00000000e+00  0.00000000e+00  0.00000000e+00  0.00000000e+00  0.00000000e+00  1.04209402e+05  3.54371733e+01  1.24335966e+02  4.20539315e+01  1.62730055e+01

Takeoff:
 #        lTO         l1        lBF       dmax
 1   6474.360   5179.488   8416.667    355.380
 2   6474.360   5534.868   8485.441      3.718
 3   6474.360   5538.586   8485.689      0.000
```

=======
>>>>>>> 2c365ae3
```@example
using Dates # hide
println("Documentation built $(Dates.now()) with Julia $(VERSION)") # hide
```<|MERGE_RESOLUTION|>--- conflicted
+++ resolved
@@ -65,27 +65,6 @@
 
 Non-dimensionalization follows the Drela conventions (see [TASOPT Technical Desc](@ref dreladocs)).
 
-<<<<<<< HEAD
-You can size this aircraft by running
-```julia-repl
-julia> size_aircraft!(example_ac)
-Max payload weight was not set, setting Wpaymax = Wpay
-Wfuel initial = 132502.37055588452
-iterw             errW            errW1            WMTO           Wfuel          Wftank          Wtesys            Wmot            Wgen         Wtshaft           Wwing            span            area          HTarea           xwbox 
-    1  +1.00000000e+00  +1.00000000e+00  6.51600802e+05  1.32502371e+05  0.00000000e+00  0.00000000e+00  0.00000000e+00  0.00000000e+00  0.00000000e+00  8.60730957e+04  0.00000000e+00  0.00000000e+00  1.35396163e+01  1.73736000e+01
-    2  +1.00000000e+00  +1.66001430e-02  7.70269325e+05  2.16922911e+05  0.00000000e+00  0.00000000e+00  0.00000000e+00  0.00000000e+00  0.00000000e+00  1.10711244e+05  3.25978109e+01  1.05209631e+02  3.71505481e+01  1.73736000e+01
- ...
-   15  +7.45835713e-09  -7.45835713e-09  7.76336715e+05  2.12378504e+05  0.00000000e+00  0.00000000e+00  0.00000000e+00  0.00000000e+00  0.00000000e+00  1.04209402e+05  3.54371733e+01  1.24335966e+02  4.20539315e+01  1.62730055e+01
-
-Takeoff:
- #        lTO         l1        lBF       dmax
- 1   6474.360   5179.488   8416.667    355.380
- 2   6474.360   5534.868   8485.441      3.718
- 3   6474.360   5538.586   8485.689      0.000
-```
-
-=======
->>>>>>> 2c365ae3
 ```@example
 using Dates # hide
 println("Documentation built $(Dates.now()) with Julia $(VERSION)") # hide
