--- conflicted
+++ resolved
@@ -1,10 +1,5 @@
-<<<<<<< HEAD
-
-# Include functions
-=======
 #include all the relavant functions
 
->>>>>>> 986bf12f
 include("wingpo.jl")
 include("fusew.jl")
 include("trefftz.jl")
